<|
  "AtomicStateSystem" -> <|
    "init" -> (
      Attributes[Global`testUnevaluated] = Attributes[Global`testSymbolLeak] = {HoldAll};
      Global`testUnevaluated[args___] := SetReplace`PackageScope`testUnevaluated[VerificationTest, args];
      Global`testSymbolLeak[args___] := SetReplace`PackageScope`testSymbolLeak[VerificationTest, args];

      (* This will not be necessary once we have properties. *)
      allExpressions[Multihistory[_, data_]] := Normal @ data["MultisetMultihistory"][[2]]["Expressions"];
    ),
    "tests" -> {
      (* Symbol Leak *)
      testSymbolLeak[GenerateMultihistory[AtomicStateSystem[a_ :> a + 1], MaxEvents -> 5][0]],

      (* Rules *)
      testUnevaluated[GenerateMultihistory[AtomicStateSystem[##2]][1], {#}] & @@@ {
        {AtomicStateSystem::argx},
        {AtomicStateSystem::argx, 1, 2},
        {GenerateMultihistory::invalidAtomicStateRules, 1}},

      (* Parameters *)
      testUnevaluated[GenerateMultihistory[AtomicStateSystem[1 -> 2], MaxGeneration -> -1][1],
                      {GenerateMultihistory::invalidParameter}],

<<<<<<< HEAD
        (* Token deduplication not yet supported *)
        testUnevaluated[GenerateMultihistory[AtomicStateSystem[1 -> 2], {}, All, anEventOrdering, {}] @ 1,
                        {GenerateMultihistory::invalidTokenDeduplication}],
=======
      Function[{rules, parameters, init, expectedCreatedExpressions},
          VerificationTest[allExpressions @ GenerateMultihistory[AtomicStateSystem[rules], parameters] @ init,
                           Join[{init}, expectedCreatedExpressions],
                           SameTest -> MatchQ]] @@@ {
        {1 -> 1, MaxEvents -> 1, 1, {1}},
        {1 -> 2, MaxEvents -> 1, 1, {2}},
        {1 -> 2, MaxGeneration -> 1, 1, {2}},
        {2 :> 5, MaxGeneration -> 1, 2, {5}},
        {{2 -> 5, 2 :> 6}, MaxGeneration -> 1, 2, {5, 6}},
        {{2 :> 3, 3 :> 4}, MaxGeneration -> 2, 2, {3, 4}},
        {x_ :> x + 1, MaxGeneration -> 2, 2, {3, 4}},
        {{x_ :> x - 1, x_ :> x + 1}, MaxGeneration -> 2, 0, {-1, 1, -2, 0, 0, 2}},
        {{x_ ? EvenQ :> x - 1, x_ ? OddQ :> x + 1}, MaxGeneration -> 2, 0, {-1, 0}},
        (* only valid patterns should be matched *)
        {x_String :> x <> "x", MaxEvents -> 2, 0, {}}},
>>>>>>> 3727fe34

      VerificationTest[allExpressions @ GenerateMultihistory[AtomicStateSystem[{1 -> 3, 2 -> 3, 0 -> 1, 0 -> 2}]][0],
                       {0, 1, 2, 3, 3}]
    }
  |>
|><|MERGE_RESOLUTION|>--- conflicted
+++ resolved
@@ -22,11 +22,6 @@
       testUnevaluated[GenerateMultihistory[AtomicStateSystem[1 -> 2], MaxGeneration -> -1][1],
                       {GenerateMultihistory::invalidParameter}],
 
-<<<<<<< HEAD
-        (* Token deduplication not yet supported *)
-        testUnevaluated[GenerateMultihistory[AtomicStateSystem[1 -> 2], {}, All, anEventOrdering, {}] @ 1,
-                        {GenerateMultihistory::invalidTokenDeduplication}],
-=======
       Function[{rules, parameters, init, expectedCreatedExpressions},
           VerificationTest[allExpressions @ GenerateMultihistory[AtomicStateSystem[rules], parameters] @ init,
                            Join[{init}, expectedCreatedExpressions],
@@ -42,7 +37,6 @@
         {{x_ ? EvenQ :> x - 1, x_ ? OddQ :> x + 1}, MaxGeneration -> 2, 0, {-1, 0}},
         (* only valid patterns should be matched *)
         {x_String :> x <> "x", MaxEvents -> 2, 0, {}}},
->>>>>>> 3727fe34
 
       VerificationTest[allExpressions @ GenerateMultihistory[AtomicStateSystem[{1 -> 3, 2 -> 3, 0 -> 1, 0 -> 2}]][0],
                        {0, 1, 2, 3, 3}]
