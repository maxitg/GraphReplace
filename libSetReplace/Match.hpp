#ifndef LIBSETREPLACE_MATCH_HPP_
#define LIBSETREPLACE_MATCH_HPP_

#include <memory>
#include <set>
#include <utility>
#include <vector>

#include "Expression.hpp"
#include "IDTypes.hpp"
#include "Rule.hpp"

namespace SetReplace {
<<<<<<< HEAD
    /** @brief Match is a potential event that has not actualized yet.
     */
    struct Match {
        /** @brief ID for the rule this match corresponds to.
         */
        RuleID rule;
        
        /** @brief Expression matching the rule inputs.
         */
        std::vector<ExpressionID> inputExpressions;
    };

    using MatchPtr = std::shared_ptr<const Match>;
    
    /** @brief Matcher takes rules, atoms index, and a list of expressions, and returns all possible matches.
     * @details This contains the lowest-level code, and the main functionality of the library. Uses atomsIndex to discover expressions, thus if an expression is absent from the atomsIndex, it would not appear in any matches.
     */
    class Matcher {
    public:
        /** @brief Type of the error occurred during evaluation.
         */
        enum Error { None, Aborted, DisconnectedInputs, NoMatches, InvalidOrderingFunction, InvalidOrderingDirection};
        
        /** @brief All possible functions available to sort matches. Random is the default that is always applied last.
         */
        enum class OrderingFunction {
            SortedExpressionIDs = 0,
            ReverseSortedExpressionIDs = 1,
            ExpressionIDs = 2,
            RuleIndex = 3};
        
        /** @brief Whether to sort in normal or reverse order.
         */
        enum class OrderingDirection {Normal = 0, Reverse = 1};
        
        /** @brief Full specification for the sequence of ordering functions.
         */
        using OrderingSpec = std::vector<std::pair<OrderingFunction, OrderingDirection>>;
                
        /** @brief Creates a new matcher object.
         * @details This is an O(1) operation, does not do any matching yet.
         */
        Matcher(const std::vector<Rule>& rules,
                AtomsIndex& atomsIndex,
                const std::function<AtomsVector(ExpressionID)>& getAtomsVector,
                const OrderingSpec& orderingSpec,
                unsigned int randomSeed = 0);

        /** @brief Finds and adds to the index all matches involving specified expressions.
         * @details Calls shouldAbort() frequently, and throws Error::Aborted if that returns true. Otherwise might take significant time to evaluate depending on the system.
         */
        void addMatchesInvolvingExpressions(const std::vector<ExpressionID>& expressionIDs,
                                            const std::function<bool()>& shouldAbort);

        /** @brief Removes matches containing specified expression IDs from the index.
         */
        void removeMatchesInvolvingExpressions(const std::vector<ExpressionID>& expressionIDs);
        
        /** @brief Yields true if there are no matches left.
         */
        bool empty() const;
        
        /** @brief Returns the match that should be substituted next.
         * @details Throws Error::NoMatches if there are no matches.
         */
        MatchPtr nextMatch() const;
        
        /** @brief Replaces patterns in atomsToReplace with explicit atoms.
         * @param inputPatterns patterns corresponding to patternMatches.
         * @param patternMatches explicit atoms corresponding to patterns in inputPatterns.
         * @param atomsToReplace patterns, which would be replaced the same way as inputPatterns are matched to patternMatches.
         */
        static bool substituteMissingAtomsIfPossible(const std::vector<AtomsVector>& inputPatterns,
                                                     const std::vector<AtomsVector>& patternMatches,
                                                     std::vector<AtomsVector>& atomsToReplace);
        
        /** @brief Returns the set of expression IDs matched in any match. */
        std::vector<MatchPtr> allMatches() const;

     private:
        class Implementation;
        std::shared_ptr<Implementation> implementation_;
    };
}

#endif /* Match_hpp */
=======
/** @brief Match is a potential event that has not actualized yet.
 */
struct Match {
  /** @brief ID for the rule this match corresponds to.
   */
  RuleID rule;

  /** @brief Expression matching the rule inputs.
   */
  std::vector<ExpressionID> inputExpressions;
};

using MatchPtr = std::shared_ptr<const Match>;

/** @brief Matcher takes rules, atoms index, and a list of expressions, and returns all possible matches.
 * @details This contains the lowest-level code, and the main functionality of the library. Uses atomsIndex to discover
 * expressions, thus if an expression is absent from the atomsIndex, it would not appear in any matches.
 */
class Matcher {
 public:
  /** @brief Type of the error occurred during evaluation.
   */
  enum Error { Aborted, DisconnectedInputs, NoMatches, InvalidOrderingFunction, InvalidOrderingDirection };

  /** @brief All possible functions available to sort matches. Random is the default that is always applied last.
   */
  enum class OrderingFunction {
    SortedExpressionIDs = 0,
    ReverseSortedExpressionIDs = 1,
    ExpressionIDs = 2,
    RuleIndex = 3
  };

  /** @brief Whether to sort in normal or reverse order.
   */
  enum class OrderingDirection { Normal = 0, Reverse = 1 };

  /** @brief Full specification for the sequence of ordering functions.
   */
  using OrderingSpec = std::vector<std::pair<OrderingFunction, OrderingDirection>>;

  /** @brief Creates a new matcher object.
   * @details This is an O(1) operation, does not do any matching yet.
   */
  Matcher(const std::vector<Rule>& rules,
          AtomsIndex* atomsIndex,
          const std::function<AtomsVector(ExpressionID)>& getAtomsVector,
          const OrderingSpec& orderingSpec,
          unsigned int randomSeed = 0);

  /** @brief Finds and adds to the index all matches involving specified expressions.
   * @details Calls shouldAbort() frequently, and throws Error::Aborted if that returns true. Otherwise might take
   * significant time to evaluate depending on the system.
   */
  void addMatchesInvolvingExpressions(const std::vector<ExpressionID>& expressionIDs,
                                      const std::function<bool()>& shouldAbort);

  /** @brief Removes matches containing specified expression IDs from the index.
   */
  void removeMatchesInvolvingExpressions(const std::vector<ExpressionID>& expressionIDs);

  /** @brief Yields true if there are no matches left.
   */
  bool empty() const;

  /** @brief Returns the match that should be substituted next.
   * @details Throws Error::NoMatches if there are no matches.
   */
  MatchPtr nextMatch() const;

  /** @brief Replaces patterns in atomsToReplace with explicit atoms.
   * @param inputPatterns patterns corresponding to patternMatches.
   * @param patternMatches explicit atoms corresponding to patterns in inputPatterns.
   * @param atomsToReplace patterns, which would be replaced the same way as inputPatterns are matched to
   * patternMatches.
   */
  static bool substituteMissingAtomsIfPossible(const std::vector<AtomsVector>& inputPatterns,
                                               const std::vector<AtomsVector>& patternMatches,
                                               std::vector<AtomsVector>* atomsToReplace);

  /** @brief Returns the set of expression IDs matched in any match. */
  std::vector<MatchPtr> allMatches() const;

 private:
  class Implementation;
  std::shared_ptr<Implementation> implementation_;
};
}  // namespace SetReplace

#endif  // LIBSETREPLACE_MATCH_HPP_
>>>>>>> c87885bf
<|MERGE_RESOLUTION|>--- conflicted
+++ resolved
@@ -11,94 +11,6 @@
 #include "Rule.hpp"
 
 namespace SetReplace {
-<<<<<<< HEAD
-    /** @brief Match is a potential event that has not actualized yet.
-     */
-    struct Match {
-        /** @brief ID for the rule this match corresponds to.
-         */
-        RuleID rule;
-        
-        /** @brief Expression matching the rule inputs.
-         */
-        std::vector<ExpressionID> inputExpressions;
-    };
-
-    using MatchPtr = std::shared_ptr<const Match>;
-    
-    /** @brief Matcher takes rules, atoms index, and a list of expressions, and returns all possible matches.
-     * @details This contains the lowest-level code, and the main functionality of the library. Uses atomsIndex to discover expressions, thus if an expression is absent from the atomsIndex, it would not appear in any matches.
-     */
-    class Matcher {
-    public:
-        /** @brief Type of the error occurred during evaluation.
-         */
-        enum Error { None, Aborted, DisconnectedInputs, NoMatches, InvalidOrderingFunction, InvalidOrderingDirection};
-        
-        /** @brief All possible functions available to sort matches. Random is the default that is always applied last.
-         */
-        enum class OrderingFunction {
-            SortedExpressionIDs = 0,
-            ReverseSortedExpressionIDs = 1,
-            ExpressionIDs = 2,
-            RuleIndex = 3};
-        
-        /** @brief Whether to sort in normal or reverse order.
-         */
-        enum class OrderingDirection {Normal = 0, Reverse = 1};
-        
-        /** @brief Full specification for the sequence of ordering functions.
-         */
-        using OrderingSpec = std::vector<std::pair<OrderingFunction, OrderingDirection>>;
-                
-        /** @brief Creates a new matcher object.
-         * @details This is an O(1) operation, does not do any matching yet.
-         */
-        Matcher(const std::vector<Rule>& rules,
-                AtomsIndex& atomsIndex,
-                const std::function<AtomsVector(ExpressionID)>& getAtomsVector,
-                const OrderingSpec& orderingSpec,
-                unsigned int randomSeed = 0);
-
-        /** @brief Finds and adds to the index all matches involving specified expressions.
-         * @details Calls shouldAbort() frequently, and throws Error::Aborted if that returns true. Otherwise might take significant time to evaluate depending on the system.
-         */
-        void addMatchesInvolvingExpressions(const std::vector<ExpressionID>& expressionIDs,
-                                            const std::function<bool()>& shouldAbort);
-
-        /** @brief Removes matches containing specified expression IDs from the index.
-         */
-        void removeMatchesInvolvingExpressions(const std::vector<ExpressionID>& expressionIDs);
-        
-        /** @brief Yields true if there are no matches left.
-         */
-        bool empty() const;
-        
-        /** @brief Returns the match that should be substituted next.
-         * @details Throws Error::NoMatches if there are no matches.
-         */
-        MatchPtr nextMatch() const;
-        
-        /** @brief Replaces patterns in atomsToReplace with explicit atoms.
-         * @param inputPatterns patterns corresponding to patternMatches.
-         * @param patternMatches explicit atoms corresponding to patterns in inputPatterns.
-         * @param atomsToReplace patterns, which would be replaced the same way as inputPatterns are matched to patternMatches.
-         */
-        static bool substituteMissingAtomsIfPossible(const std::vector<AtomsVector>& inputPatterns,
-                                                     const std::vector<AtomsVector>& patternMatches,
-                                                     std::vector<AtomsVector>& atomsToReplace);
-        
-        /** @brief Returns the set of expression IDs matched in any match. */
-        std::vector<MatchPtr> allMatches() const;
-
-     private:
-        class Implementation;
-        std::shared_ptr<Implementation> implementation_;
-    };
-}
-
-#endif /* Match_hpp */
-=======
 /** @brief Match is a potential event that has not actualized yet.
  */
 struct Match {
@@ -121,7 +33,7 @@
  public:
   /** @brief Type of the error occurred during evaluation.
    */
-  enum Error { Aborted, DisconnectedInputs, NoMatches, InvalidOrderingFunction, InvalidOrderingDirection };
+  enum Error { None, Aborted, DisconnectedInputs, NoMatches, InvalidOrderingFunction, InvalidOrderingDirection };
 
   /** @brief All possible functions available to sort matches. Random is the default that is always applied last.
    */
@@ -188,5 +100,4 @@
 };
 }  // namespace SetReplace
 
-#endif  // LIBSETREPLACE_MATCH_HPP_
->>>>>>> c87885bf
+#endif  // LIBSETREPLACE_MATCH_HPP_