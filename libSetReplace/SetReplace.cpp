#include "SetReplace.hpp"

// NOLINTNEXTLINE(build/c++11)
#include <chrono>  // <chrono> is banned in Chromium, so cpplint flags it https://stackoverflow.com/a/33653404/905496
#include <limits>
#include <random>
#include <string>
#include <unordered_map>
#include <utility>
#include <vector>

#include "Set.hpp"

mint getData(const mint* data, const mint& length, const mint& index) {
  if (index >= length || index < 0) {
    throw LIBRARY_FUNCTION_ERROR;
  } else {
    return data[index];
  }
}

namespace SetReplace {
// These are global variables that keep all sets returned to Wolfram Language until they are destroyed.
// Pointers are not returned directly for security reasons.
using SetID = int64_t;
std::unordered_map<SetID, Set> sets_;

std::vector<AtomsVector> getNextSet(const mint& tensorLength, const mint* tensorData, mint* startReadIndex) {
  const auto getDataFunc = [&tensorData, &tensorLength, startReadIndex]() -> mint {
    return getData(tensorData, tensorLength, (*startReadIndex)++);
  };

  const mint setLength = getDataFunc();
  std::vector<AtomsVector> set(setLength);
  for (mint expressionIndex = 0; expressionIndex < setLength; ++expressionIndex) {
    const mint expressionLength = getDataFunc();
    auto& currentSet = set[expressionIndex];
    currentSet.reserve(expressionLength);
    for (mint atomIndex = 0; atomIndex < expressionLength; ++atomIndex) {
      currentSet.emplace_back(static_cast<Atom>(getDataFunc()));
    }
  }
  return set;
}

std::vector<Rule> getRules(WolframLibraryData libData, MTensor rulesTensor) {
  const mint tensorLength = libData->MTensor_getFlattenedLength(rulesTensor);
  const mint* tensorData = libData->MTensor_getIntegerData(rulesTensor);
  mint readIndex = 0;
  const auto getRulesData = [&tensorData, &tensorLength, &readIndex]() -> mint {
    return getData(tensorData, tensorLength, readIndex++);
  };

  const mint rulesCount = getRulesData();
  std::vector<Rule> rules;
  rules.reserve(rulesCount);
  for (mint ruleIndex = 0; ruleIndex < rulesCount; ++ruleIndex) {
    if (getRulesData() != 2) {
      throw LIBRARY_FUNCTION_ERROR;
    } else {
      rules.emplace_back(
          Rule{getNextSet(tensorLength, tensorData, &readIndex), getNextSet(tensorLength, tensorData, &readIndex)});
    }
  }
  return rules;
}

<<<<<<< HEAD
std::vector<AtomsVector> getSet(WolframLibraryData libData, MTensor setTensor) {
  mint readIndex = 0;
  return getNextSet(
      libData->MTensor_getFlattenedLength(setTensor), libData->MTensor_getIntegerData(setTensor), &readIndex);
}
=======
    Matcher::OrderingSpec getOrderingSpec(WolframLibraryData libData, MTensor& orderingSpecTensor) {
        mint tensorLength = libData->MTensor_getFlattenedLength(orderingSpecTensor);
        mint* tensorData = libData->MTensor_getIntegerData(orderingSpecTensor);
        Matcher::OrderingSpec result;
        result.reserve(tensorLength);
        for (mint i = 0; i < tensorLength; i += 2) {
            result.emplace_back(std::make_pair<Matcher::OrderingFunction, Matcher::OrderingDirection>(
                static_cast<Matcher::OrderingFunction>(getData(tensorData, tensorLength, i)),
                static_cast<Matcher::OrderingDirection>(getData(tensorData, tensorLength, i + 1))));
        }
        return result;
    }
    
    Set::StepSpecification getStepSpec(WolframLibraryData libData, MTensor& stepsTensor) {
        mint tensorLength = libData->MTensor_getFlattenedLength(stepsTensor);
        constexpr mint specLength = 5;
        if (tensorLength != specLength) {
            throw LIBRARY_FUNCTION_ERROR;
        } else {
            mint* tensorData = libData->MTensor_getIntegerData(stepsTensor);
            std::vector<int64_t> stepSpecElements(specLength);
            for (mint k = 0; k < specLength; ++k) {
                stepSpecElements[k] = static_cast<int64_t>(getData(tensorData, specLength, k));
                if (stepSpecElements[k] < 0) throw LIBRARY_FUNCTION_ERROR;
            }

            return Set::StepSpecification{stepSpecElements[0], stepSpecElements[1],
                                          stepSpecElements[2], stepSpecElements[3],
                                          stepSpecElements[4]};;
        }
    }
    
    MTensor putSet(const std::vector<SetExpression>& expressions, WolframLibraryData libData) {
        // creator + destroyer events + generation + atoms count
        // add fake event at the end to specify the length of the last expression
        size_t tensorLength = 1 + 4 * (expressions.size() + 1);
        
        // The rest of the result are the atoms, positions to which are referenced in each expression spec.
        // This is where the first atom will be located.
        size_t atomsPointer = tensorLength + 1;

        for (const auto& expression : expressions) {
            tensorLength += expression.atoms.size();
        }

        const mint dimensions[1] = {static_cast<mint>(tensorLength)};
        MTensor output;
        libData->MTensor_new(MType_Integer, 1, dimensions, &output);
        
        mint writeIndex = 0;
        mint position[1];
        const auto appendToTensor = [libData, &writeIndex, &position, &output](const std::vector<mint>& numbers) {
            for (const auto number : numbers) {
                position[0] = ++writeIndex;
                libData->MTensor_setInteger(output, position, number);
            }
        };
        
        appendToTensor({static_cast<mint>(expressions.size())});
        for (const auto& expression : expressions) {
            appendToTensor({static_cast<mint>(expression.creatorEvent),
                            static_cast<mint>(expression.destroyerEvent),
                            static_cast<mint>(expression.generation),
                            static_cast<mint>(atomsPointer)});
            atomsPointer += expression.atoms.size();
        }
        
        // Put fake event at the end so that the length of final expression can be determined on WL side.
        constexpr EventID fakeEvent = -3;
        constexpr Generation fakeGeneration = -1;
        appendToTensor({static_cast<mint>(fakeEvent),
                        static_cast<mint>(fakeEvent),
                        static_cast<mint>(fakeGeneration),
                        static_cast<mint>(atomsPointer)});

        for (const auto& expression : expressions) {
            // Cannot do static_cast due to 32-bit Windows support
            appendToTensor(std::vector<mint>(expression.atoms.begin(), expression.atoms.end()));
        }
        
        return output;
    }
>>>>>>> e7f1d42d

Matcher::OrderingSpec getOrderingSpec(WolframLibraryData libData, MTensor orderingSpecTensor) {
  mint tensorLength = libData->MTensor_getFlattenedLength(orderingSpecTensor);
  mint* tensorData = libData->MTensor_getIntegerData(orderingSpecTensor);
  Matcher::OrderingSpec result;
  result.reserve(tensorLength);
  for (mint i = 0; i < tensorLength; i += 2) {
    result.emplace_back(
        std::make_pair(static_cast<Matcher::OrderingFunction>(getData(tensorData, tensorLength, i)),
                       static_cast<Matcher::OrderingDirection>(getData(tensorData, tensorLength, i + 1))));
  }
  return result;
}

Set::StepSpecification getStepSpec(WolframLibraryData libData, MTensor stepsTensor) {
  mint tensorLength = libData->MTensor_getFlattenedLength(stepsTensor);
  constexpr mint specLength = 5;
  if (tensorLength != specLength) {
    throw LIBRARY_FUNCTION_ERROR;
  } else {
    mint* tensorData = libData->MTensor_getIntegerData(stepsTensor);
    std::vector<int64_t> stepSpecElements(specLength);
    for (mint k = 0; k < specLength; ++k) {
      stepSpecElements[k] = static_cast<int64_t>(getData(tensorData, specLength, k));
      if (stepSpecElements[k] < 0) throw LIBRARY_FUNCTION_ERROR;
    }

    return Set::StepSpecification{
        stepSpecElements[0], stepSpecElements[1], stepSpecElements[2], stepSpecElements[3], stepSpecElements[4]};
  }
}

MTensor putSet(const std::vector<SetExpression>& expressions, WolframLibraryData libData) {
  // creator + destroyer events + generation + atoms count
  // add fake event at the end to specify the length of the last expression
  size_t tensorLength = 1 + 4 * (expressions.size() + 1);

  // The rest of the result are the atoms, positions to which are referenced in each expression spec.
  // This is where the first atom will be located.
  size_t atomsPointer = tensorLength + 1;

  for (const auto& expression : expressions) {
    tensorLength += expression.atoms.size();
  }

  const mint dimensions[1] = {static_cast<mint>(tensorLength)};
  MTensor output;
  libData->MTensor_new(MType_Integer, 1, dimensions, &output);

  mint writeIndex = 0;
  mint position[1];
  const auto appendToTensor = [libData, &writeIndex, &position, &output](const std::vector<mint>& numbers) {
    for (const auto number : numbers) {
      position[0] = ++writeIndex;
      libData->MTensor_setInteger(output, position, number);
    }
  };

  appendToTensor({static_cast<mint>(expressions.size())});
  for (const auto& expression : expressions) {
    appendToTensor({static_cast<mint>(expression.creatorEvent),
                    static_cast<mint>(expression.destroyerEvent),
                    static_cast<mint>(expression.generation),
                    static_cast<mint>(atomsPointer)});
    atomsPointer += expression.atoms.size();
  }

  // Put fake event at the end so that the length of final expression can be determined on WL side.
  constexpr EventID fakeEvent = -3;
  constexpr Generation fakeGeneration = -1;
  appendToTensor({static_cast<mint>(fakeEvent),
                  static_cast<mint>(fakeEvent),
                  static_cast<mint>(fakeGeneration),
                  static_cast<mint>(atomsPointer)});

  for (const auto& expression : expressions) {
    appendToTensor(expression.atoms);
  }

  return output;
}

int setCreate(WolframLibraryData libData, mint argc, const MArgument* argv, MArgument result) {
  if (argc != 4) {
    return LIBRARY_FUNCTION_ERROR;
  }

  std::vector<Rule> rules;
  std::vector<AtomsVector> initialExpressions;
  Matcher::OrderingSpec orderingSpec;
  unsigned int randomSeed;
  try {
    rules = getRules(libData, MArgument_getMTensor(argv[0]));
    initialExpressions = getSet(libData, MArgument_getMTensor(argv[1]));
    orderingSpec = getOrderingSpec(libData, MArgument_getMTensor(argv[2]));
    randomSeed = static_cast<unsigned int>(MArgument_getInteger(argv[3]));
  } catch (...) {
    return LIBRARY_FUNCTION_ERROR;
  }

  SetID thisSetID;
  do {
    std::mt19937_64 randomGenerator(std::chrono::system_clock::now().time_since_epoch().count());
    std::uniform_int_distribution<SetID> distribution(0, std::numeric_limits<SetID>::max());
    thisSetID = distribution(randomGenerator);
  } while (sets_.count(thisSetID) > 0);
  try {
    sets_.insert({thisSetID, Set(rules, initialExpressions, orderingSpec, randomSeed)});
  } catch (...) {
    return LIBRARY_FUNCTION_ERROR;
  }

  MArgument_setInteger(result, thisSetID);
  return LIBRARY_NO_ERROR;
}

int setDelete([[maybe_unused]] WolframLibraryData libData,
              mint argc,
              MArgument* argv,
              [[maybe_unused]] MArgument result) {
  if (argc != 1) {
    return LIBRARY_FUNCTION_ERROR;
  }
  const SetID setToDelete = MArgument_getInteger(argv[0]);

  const auto setToDeleteIterator = sets_.find(setToDelete);
  if (setToDeleteIterator != sets_.end()) {
    sets_.erase(setToDeleteIterator);
  } else {
    return LIBRARY_FUNCTION_ERROR;
  }
  return LIBRARY_NO_ERROR;
}

std::function<bool()> shouldAbort(WolframLibraryData libData) {
  return [libData]() { return static_cast<bool>(libData->AbortQ()); };
}

Set& setFromID(const SetID id) {
  const auto setIDIterator = sets_.find(id);
  if (setIDIterator != sets_.end()) {
    return setIDIterator->second;
  } else {
    throw LIBRARY_FUNCTION_ERROR;
  }
}

int setReplace(WolframLibraryData libData, mint argc, MArgument* argv, [[maybe_unused]] MArgument result) {
  if (argc != 2) {
    return LIBRARY_FUNCTION_ERROR;
  }

  const SetID setID = MArgument_getInteger(argv[0]);
  Set::StepSpecification stepSpec;
  try {
    stepSpec = getStepSpec(libData, MArgument_getMTensor(argv[1]));
  } catch (...) {
    return LIBRARY_FUNCTION_ERROR;
  }

  try {
    setFromID(setID).replace(stepSpec, shouldAbort(libData));
  } catch (...) {
    return LIBRARY_FUNCTION_ERROR;
  }

  return LIBRARY_NO_ERROR;
}

int setExpressions(WolframLibraryData libData, mint argc, MArgument* argv, MArgument result) {
  if (argc != 1) {
    return LIBRARY_FUNCTION_ERROR;
  }

  const SetID setID = MArgument_getInteger(argv[0]);

  std::vector<SetExpression> expressions;
  try {
    expressions = setFromID(setID).expressions();
  } catch (...) {
    return LIBRARY_FUNCTION_ERROR;
  }

  MArgument_setMTensor(result, putSet(expressions, libData));

  return LIBRARY_NO_ERROR;
}

int maxCompleteGeneration(WolframLibraryData libData, mint argc, MArgument* argv, MArgument result) {
  if (argc != 1) {
    return LIBRARY_FUNCTION_ERROR;
  }

  const SetID setID = MArgument_getInteger(argv[0]);

  Generation maxCompleteGeneration;
  try {
    maxCompleteGeneration = setFromID(setID).maxCompleteGeneration(shouldAbort(libData));
  } catch (...) {
    return LIBRARY_FUNCTION_ERROR;
  }

  MArgument_setInteger(result, maxCompleteGeneration);

  return LIBRARY_NO_ERROR;
}

int terminationReason([[maybe_unused]] WolframLibraryData, mint argc, MArgument* argv, MArgument result) {
  if (argc != 1) {
    return LIBRARY_FUNCTION_ERROR;
  }

  const SetID setID = MArgument_getInteger(argv[0]);

  Set::TerminationReason terminationReason;
  try {
    terminationReason = setFromID(setID).terminationReason();
  } catch (...) {
    return LIBRARY_FUNCTION_ERROR;
  }

  MArgument_setInteger(result, static_cast<int>(terminationReason));

  return LIBRARY_NO_ERROR;
}

int eventRuleIDs(WolframLibraryData libData, mint argc, MArgument* argv, MArgument result) {
  if (argc != 1) {
    return LIBRARY_FUNCTION_ERROR;
  }

  const SetID setID = MArgument_getInteger(argv[0]);

  try {
    const auto ruleIDs = setFromID(setID).eventRuleIDs();
    const mint dimensions[1] = {static_cast<mint>(ruleIDs.size() - 1)};
    MTensor output;
    libData->MTensor_new(MType_Integer, 1, dimensions, &output);

    mint writeIndex = 0;
    mint position[1];
    for (size_t event = 1; event < ruleIDs.size(); ++event) {
      position[0] = ++writeIndex;
      libData->MTensor_setInteger(output, position, static_cast<mint>(ruleIDs[event]) + 1);
    }

    MArgument_setMTensor(result, output);
  } catch (...) {
    return LIBRARY_FUNCTION_ERROR;
  }

  return LIBRARY_NO_ERROR;
}
}  // namespace SetReplace

EXTERN_C mint WolframLibrary_getVersion() { return WolframLibraryVersion; }

EXTERN_C int WolframLibrary_initialize([[maybe_unused]] WolframLibraryData libData) { return 0; }

EXTERN_C void WolframLibrary_uninitialize([[maybe_unused]] WolframLibraryData libData) { return; }

EXTERN_C int setCreate(WolframLibraryData libData, mint argc, MArgument* argv, MArgument result) {
  return SetReplace::setCreate(libData, argc, argv, result);
}

EXTERN_C int setDelete(WolframLibraryData libData, mint argc, MArgument* argv, MArgument result) {
  return SetReplace::setDelete(libData, argc, argv, result);
}

EXTERN_C int setReplace(WolframLibraryData libData, mint argc, MArgument* argv, MArgument result) {
  return SetReplace::setReplace(libData, argc, argv, result);
}

EXTERN_C int setExpressions(WolframLibraryData libData, mint argc, MArgument* argv, MArgument result) {
  return SetReplace::setExpressions(libData, argc, argv, result);
}

EXTERN_C int maxCompleteGeneration(WolframLibraryData libData, mint argc, MArgument* argv, MArgument result) {
  return SetReplace::maxCompleteGeneration(libData, argc, argv, result);
}

EXTERN_C int terminationReason(WolframLibraryData libData, mint argc, MArgument* argv, MArgument result) {
  return SetReplace::terminationReason(libData, argc, argv, result);
}

EXTERN_C int eventRuleIDs(WolframLibraryData libData, mint argc, MArgument* argv, MArgument result) {
  return SetReplace::eventRuleIDs(libData, argc, argv, result);
}<|MERGE_RESOLUTION|>--- conflicted
+++ resolved
@@ -65,96 +65,11 @@
   return rules;
 }
 
-<<<<<<< HEAD
 std::vector<AtomsVector> getSet(WolframLibraryData libData, MTensor setTensor) {
   mint readIndex = 0;
   return getNextSet(
       libData->MTensor_getFlattenedLength(setTensor), libData->MTensor_getIntegerData(setTensor), &readIndex);
 }
-=======
-    Matcher::OrderingSpec getOrderingSpec(WolframLibraryData libData, MTensor& orderingSpecTensor) {
-        mint tensorLength = libData->MTensor_getFlattenedLength(orderingSpecTensor);
-        mint* tensorData = libData->MTensor_getIntegerData(orderingSpecTensor);
-        Matcher::OrderingSpec result;
-        result.reserve(tensorLength);
-        for (mint i = 0; i < tensorLength; i += 2) {
-            result.emplace_back(std::make_pair<Matcher::OrderingFunction, Matcher::OrderingDirection>(
-                static_cast<Matcher::OrderingFunction>(getData(tensorData, tensorLength, i)),
-                static_cast<Matcher::OrderingDirection>(getData(tensorData, tensorLength, i + 1))));
-        }
-        return result;
-    }
-    
-    Set::StepSpecification getStepSpec(WolframLibraryData libData, MTensor& stepsTensor) {
-        mint tensorLength = libData->MTensor_getFlattenedLength(stepsTensor);
-        constexpr mint specLength = 5;
-        if (tensorLength != specLength) {
-            throw LIBRARY_FUNCTION_ERROR;
-        } else {
-            mint* tensorData = libData->MTensor_getIntegerData(stepsTensor);
-            std::vector<int64_t> stepSpecElements(specLength);
-            for (mint k = 0; k < specLength; ++k) {
-                stepSpecElements[k] = static_cast<int64_t>(getData(tensorData, specLength, k));
-                if (stepSpecElements[k] < 0) throw LIBRARY_FUNCTION_ERROR;
-            }
-
-            return Set::StepSpecification{stepSpecElements[0], stepSpecElements[1],
-                                          stepSpecElements[2], stepSpecElements[3],
-                                          stepSpecElements[4]};;
-        }
-    }
-    
-    MTensor putSet(const std::vector<SetExpression>& expressions, WolframLibraryData libData) {
-        // creator + destroyer events + generation + atoms count
-        // add fake event at the end to specify the length of the last expression
-        size_t tensorLength = 1 + 4 * (expressions.size() + 1);
-        
-        // The rest of the result are the atoms, positions to which are referenced in each expression spec.
-        // This is where the first atom will be located.
-        size_t atomsPointer = tensorLength + 1;
-
-        for (const auto& expression : expressions) {
-            tensorLength += expression.atoms.size();
-        }
-
-        const mint dimensions[1] = {static_cast<mint>(tensorLength)};
-        MTensor output;
-        libData->MTensor_new(MType_Integer, 1, dimensions, &output);
-        
-        mint writeIndex = 0;
-        mint position[1];
-        const auto appendToTensor = [libData, &writeIndex, &position, &output](const std::vector<mint>& numbers) {
-            for (const auto number : numbers) {
-                position[0] = ++writeIndex;
-                libData->MTensor_setInteger(output, position, number);
-            }
-        };
-        
-        appendToTensor({static_cast<mint>(expressions.size())});
-        for (const auto& expression : expressions) {
-            appendToTensor({static_cast<mint>(expression.creatorEvent),
-                            static_cast<mint>(expression.destroyerEvent),
-                            static_cast<mint>(expression.generation),
-                            static_cast<mint>(atomsPointer)});
-            atomsPointer += expression.atoms.size();
-        }
-        
-        // Put fake event at the end so that the length of final expression can be determined on WL side.
-        constexpr EventID fakeEvent = -3;
-        constexpr Generation fakeGeneration = -1;
-        appendToTensor({static_cast<mint>(fakeEvent),
-                        static_cast<mint>(fakeEvent),
-                        static_cast<mint>(fakeGeneration),
-                        static_cast<mint>(atomsPointer)});
-
-        for (const auto& expression : expressions) {
-            // Cannot do static_cast due to 32-bit Windows support
-            appendToTensor(std::vector<mint>(expression.atoms.begin(), expression.atoms.end()));
-        }
-        
-        return output;
-    }
->>>>>>> e7f1d42d
 
 Matcher::OrderingSpec getOrderingSpec(WolframLibraryData libData, MTensor orderingSpecTensor) {
   mint tensorLength = libData->MTensor_getFlattenedLength(orderingSpecTensor);
@@ -231,7 +146,8 @@
                   static_cast<mint>(atomsPointer)});
 
   for (const auto& expression : expressions) {
-    appendToTensor(expression.atoms);
+    // Cannot do static_cast due to 32-bit Windows support
+    appendToTensor(std::vector<mint>(expression.atoms.begin(), expression.atoms.end()));
   }
 
   return output;
