#include "SetReplace.hpp"

// NOLINTNEXTLINE(build/c++11)
#include <chrono>  // <chrono> is banned in Chromium, so cpplint flags it https://stackoverflow.com/a/33653404/905496
#include <limits>
#include <memory>
#include <random>
#include <string>
#include <unordered_map>
#include <utility>
#include <vector>

#include "Set.hpp"

namespace SetReplace {
namespace {
// These are global variables that keep all sets returned to Wolfram Language until they are destroyed.
// Pointers are not returned directly for security reasons.
using SetID = int64_t;
std::unordered_map<SetID, Set> sets_;

mint getData(const mint* data, const mint& length, const mint& index) {
  if (index >= length || index < 0) {
    throw LIBRARY_FUNCTION_ERROR;
  } else {
    return data[index];
  }
}

<<<<<<< HEAD
namespace SetReplace {
// These are global variables that keep all sets returned to Wolfram Language until they are no longer referenced.
// Pointers are not returned directly for security reasons.
using SetID = mint;
// We use a pointer here because map key insertion (setManageInstance) is separate from map value insertion (setCreate).
// Until the value is inserted, the set is nullptr.
std::unordered_map<SetID, std::unique_ptr<Set>> sets_;

/** @brief Either acquires or a releases a set, depending on the mode.
 */
void setManageInstance([[maybe_unused]] WolframLibraryData libData, mbool mode, mint id) {
  if (mode == 0) {
    sets_.emplace(id, nullptr);
  } else {
    sets_.erase(id);
  }
}

=======
>>>>>>> 86ea90ed
std::vector<AtomsVector> getNextSet(const mint& tensorLength, const mint* tensorData, mint* startReadIndex) {
  const auto getDataFunc = [&tensorData, &tensorLength, startReadIndex]() -> mint {
    return getData(tensorData, tensorLength, (*startReadIndex)++);
  };

  const mint setLength = getDataFunc();
  std::vector<AtomsVector> set(setLength);
  for (mint expressionIndex = 0; expressionIndex < setLength; ++expressionIndex) {
    const mint expressionLength = getDataFunc();
    auto& currentSet = set[expressionIndex];
    currentSet.reserve(expressionLength);
    for (mint atomIndex = 0; atomIndex < expressionLength; ++atomIndex) {
      currentSet.emplace_back(static_cast<Atom>(getDataFunc()));
    }
  }
  return set;
}

std::vector<Rule> getRules(WolframLibraryData libData, MTensor rulesTensor, MTensor selectionFunctionsTensor) {
  const mint rulesTensorLength = libData->MTensor_getFlattenedLength(rulesTensor);
  const mint* rulesTensorData = libData->MTensor_getIntegerData(rulesTensor);
  const mint selectionFunctionsTensorLength = libData->MTensor_getFlattenedLength(selectionFunctionsTensor);
  const mint* selectionFunctionsTensorData = libData->MTensor_getIntegerData(selectionFunctionsTensor);
  mint rulesReadIndex = 0;
  const auto getRulesData = [&rulesTensorData, &rulesTensorLength, &rulesReadIndex]() -> mint {
    return getData(rulesTensorData, rulesTensorLength, rulesReadIndex++);
  };

  const mint rulesCount = getRulesData();
  if (rulesCount != selectionFunctionsTensorLength) {
    throw LIBRARY_FUNCTION_ERROR;
  }
  std::vector<Rule> rules;
  rules.reserve(rulesCount);
  for (mint ruleIndex = 0; ruleIndex < rulesCount; ++ruleIndex) {
    if (getRulesData() != 2) {
      throw LIBRARY_FUNCTION_ERROR;
    } else {
      rules.emplace_back(Rule{getNextSet(rulesTensorLength, rulesTensorData, &rulesReadIndex),
                              getNextSet(rulesTensorLength, rulesTensorData, &rulesReadIndex),
                              static_cast<EventSelectionFunction>(
                                  getData(selectionFunctionsTensorData, selectionFunctionsTensorLength, ruleIndex))});
    }
  }
  return rules;
}

std::vector<AtomsVector> getSet(WolframLibraryData libData, MTensor setTensor) {
  mint readIndex = 0;
  return getNextSet(
      libData->MTensor_getFlattenedLength(setTensor), libData->MTensor_getIntegerData(setTensor), &readIndex);
}

Matcher::OrderingSpec getOrderingSpec(WolframLibraryData libData, MTensor orderingSpecTensor) {
  mint tensorLength = libData->MTensor_getFlattenedLength(orderingSpecTensor);
  mint* tensorData = libData->MTensor_getIntegerData(orderingSpecTensor);
  Matcher::OrderingSpec result;
  result.reserve(tensorLength);
  for (mint i = 0; i < tensorLength; i += 2) {
    result.emplace_back(
        std::make_pair(static_cast<Matcher::OrderingFunction>(getData(tensorData, tensorLength, i)),
                       static_cast<Matcher::OrderingDirection>(getData(tensorData, tensorLength, i + 1))));
  }
  return result;
}

Set::StepSpecification getStepSpec(WolframLibraryData libData, MTensor stepsTensor) {
  mint tensorLength = libData->MTensor_getFlattenedLength(stepsTensor);
  constexpr mint specLength = 5;
  if (tensorLength != specLength) {
    throw LIBRARY_FUNCTION_ERROR;
  } else {
    mint* tensorData = libData->MTensor_getIntegerData(stepsTensor);
    std::vector<int64_t> stepSpecElements(specLength);
    for (mint k = 0; k < specLength; ++k) {
      stepSpecElements[k] = static_cast<int64_t>(getData(tensorData, specLength, k));
      if (stepSpecElements[k] < 0) throw LIBRARY_FUNCTION_ERROR;
    }

    return Set::StepSpecification{
        stepSpecElements[0], stepSpecElements[1], stepSpecElements[2], stepSpecElements[3], stepSpecElements[4]};
  }
}

MTensor putSet(const std::vector<AtomsVector>& expressions, WolframLibraryData libData) {
  // count + atoms list pointer for each expression + an extra pointer at the end to the element one past the end
  size_t tensorLength = 1 + (expressions.size() + 1);

  // Atoms are next, positions to which are referenced in each expression spec.
  // This is where the first atom will be located.
  size_t atomsPointer = tensorLength + 1;
  for (const auto& expression : expressions) {
    tensorLength += expression.size();
  }

  const mint dimensions[1] = {static_cast<mint>(tensorLength)};
  MTensor output;
  libData->MTensor_new(MType_Integer, 1, dimensions, &output);

  mint writeIndex = 0;
  mint position[1];
  const auto appendToTensor = [libData, &writeIndex, &position, &output](const std::vector<mint>& numbers) {
    for (const auto number : numbers) {
      position[0] = ++writeIndex;
      libData->MTensor_setInteger(output, position, number);
    }
  };

  appendToTensor({static_cast<mint>(expressions.size())});
  for (const auto& expression : expressions) {
    appendToTensor({static_cast<mint>(atomsPointer)});
    atomsPointer += expression.size();
  }
  appendToTensor({static_cast<mint>(atomsPointer)});

  for (const auto& expression : expressions) {
    // Cannot do static_cast due to 32-bit Windows support
    appendToTensor(std::vector<mint>(expression.begin(), expression.end()));
  }

  return output;
}

MTensor putEvents(const std::vector<Event>& events, WolframLibraryData libData) {
  // ruleID + input expressions pointer + output expressions pointer + generation
  // add fake rule ID and generation at the end to specify the length of the last expression
  size_t tensorLength = 1 + 4 * (events.size() + 1);

  size_t inputsPointer = tensorLength + 1;
  size_t outputsPointer = tensorLength + 1;
  for (const auto& event : events) {
    tensorLength += event.inputExpressions.size() + event.outputExpressions.size();
    outputsPointer += event.inputExpressions.size();
  }

  const mint dimensions[1] = {static_cast<mint>(tensorLength)};
  MTensor output;
  libData->MTensor_new(MType_Integer, 1, dimensions, &output);

  mint writeIndex = 0;
  mint position[1];
  const auto appendToTensor = [libData, &writeIndex, &position, &output](const std::vector<mint>& numbers) {
    for (const auto number : numbers) {
      position[0] = ++writeIndex;
      libData->MTensor_setInteger(output, position, number);
    }
  };

  appendToTensor({static_cast<mint>(events.size())});
  for (const auto& event : events) {
    appendToTensor({static_cast<mint>(event.rule),
                    static_cast<mint>(inputsPointer),
                    static_cast<mint>(outputsPointer),
                    static_cast<mint>(event.generation)});
    inputsPointer += event.inputExpressions.size();
    outputsPointer += event.outputExpressions.size();
  }

  // Put fake event at the end so that the length of final expression can be determined on WL side.
  constexpr ExpressionID fakeRule = -2;
  constexpr Generation fakeGeneration = -1;
  appendToTensor({static_cast<mint>(fakeRule),
                  static_cast<mint>(inputsPointer),
                  static_cast<mint>(outputsPointer),
                  static_cast<mint>(fakeGeneration)});

  for (const auto& event : events) {
    // Cannot do static_cast due to 32-bit Windows support
    appendToTensor(std::vector<mint>(event.inputExpressions.begin(), event.inputExpressions.end()));
    outputsPointer += event.inputExpressions.size();
  }

  for (const auto& event : events) {
    // Cannot do static_cast due to 32-bit Windows support
    appendToTensor(std::vector<mint>(event.outputExpressions.begin(), event.outputExpressions.end()));
  }

  return output;
}

int setCreate(WolframLibraryData libData, mint argc, const MArgument* argv, [[maybe_unused]] MArgument result) {
  if (argc != 8) {
    return LIBRARY_FUNCTION_ERROR;
  }

  std::vector<Rule> rules;
  std::vector<AtomsVector> initialExpressions;
  Set::SystemType systemType;
  Matcher::OrderingSpec orderingSpec;
  Matcher::EventDeduplication eventDeduplication;
  unsigned int randomSeed;
  SetID thisSetID;
  try {
    rules = getRules(libData, MArgument_getMTensor(argv[0]), MArgument_getMTensor(argv[1]));
    initialExpressions = getSet(libData, MArgument_getMTensor(argv[2]));
    systemType = static_cast<Set::SystemType>(MArgument_getInteger(argv[3]));
    orderingSpec = getOrderingSpec(libData, MArgument_getMTensor(argv[4]));
    eventDeduplication = static_cast<Matcher::EventDeduplication>(MArgument_getInteger(argv[5]));
    randomSeed = static_cast<unsigned int>(MArgument_getInteger(argv[6]));
    thisSetID = MArgument_getInteger(argv[7]);
  } catch (...) {
    return LIBRARY_FUNCTION_ERROR;
  }

  try {
    sets_[thisSetID] =
        std::make_unique<Set>(rules, initialExpressions, systemType, orderingSpec, eventDeduplication, randomSeed);
  } catch (...) {
    return LIBRARY_FUNCTION_ERROR;
  }

  return LIBRARY_NO_ERROR;
}

int setDelete([[maybe_unused]] WolframLibraryData libData,
              mint argc,
              MArgument* argv,
              [[maybe_unused]] MArgument result) {
  if (argc != 1) {
    return LIBRARY_FUNCTION_ERROR;
  }

  return libData->releaseManagedLibraryExpression("SetReplace", MArgument_getInteger(argv[0]));
}

std::function<bool()> shouldAbort(WolframLibraryData libData) {
  return [libData]() { return static_cast<bool>(libData->AbortQ()); };
}

Set& setFromID(const SetID id) {
  const auto setIDIterator = sets_.find(id);
  if (setIDIterator != sets_.end()) {
    return *setIDIterator->second;
  } else {
    throw LIBRARY_FUNCTION_ERROR;
  }
}

int setReplace(WolframLibraryData libData, mint argc, MArgument* argv, [[maybe_unused]] MArgument result) {
  if (argc != 2) {
    return LIBRARY_FUNCTION_ERROR;
  }

  const SetID setID = MArgument_getInteger(argv[0]);
  Set::StepSpecification stepSpec;
  try {
    stepSpec = getStepSpec(libData, MArgument_getMTensor(argv[1]));
  } catch (...) {
    return LIBRARY_FUNCTION_ERROR;
  }

  try {
    setFromID(setID).replace(stepSpec, shouldAbort(libData));
  } catch (...) {
    return LIBRARY_FUNCTION_ERROR;
  }

  return LIBRARY_NO_ERROR;
}

int setExpressions(WolframLibraryData libData, mint argc, MArgument* argv, MArgument result) {
  if (argc != 1) {
    return LIBRARY_FUNCTION_ERROR;
  }

  const SetID setID = MArgument_getInteger(argv[0]);

  std::vector<AtomsVector> expressions;
  try {
    expressions = setFromID(setID).expressions();
  } catch (...) {
    return LIBRARY_FUNCTION_ERROR;
  }

  MArgument_setMTensor(result, putSet(expressions, libData));

  return LIBRARY_NO_ERROR;
}

int setEvents(WolframLibraryData libData, mint argc, MArgument* argv, MArgument result) {
  if (argc != 1) {
    return LIBRARY_FUNCTION_ERROR;
  }

  const SetID setID = MArgument_getInteger(argv[0]);

  try {
    const auto& events = setFromID(setID).events();
    MArgument_setMTensor(result, putEvents(events, libData));
  } catch (...) {
    return LIBRARY_FUNCTION_ERROR;
  }

  return LIBRARY_NO_ERROR;
}

int maxCompleteGeneration(WolframLibraryData libData, mint argc, MArgument* argv, MArgument result) {
  if (argc != 1) {
    return LIBRARY_FUNCTION_ERROR;
  }

  const SetID setID = MArgument_getInteger(argv[0]);

  Generation maxCompleteGeneration;
  try {
    maxCompleteGeneration = setFromID(setID).maxCompleteGeneration(shouldAbort(libData));
  } catch (...) {
    return LIBRARY_FUNCTION_ERROR;
  }

  MArgument_setInteger(result, maxCompleteGeneration);

  return LIBRARY_NO_ERROR;
}

int terminationReason([[maybe_unused]] WolframLibraryData, mint argc, MArgument* argv, MArgument result) {
  if (argc != 1) {
    return LIBRARY_FUNCTION_ERROR;
  }

  const SetID setID = MArgument_getInteger(argv[0]);

  Set::TerminationReason terminationReason;
  try {
    terminationReason = setFromID(setID).terminationReason();
  } catch (...) {
    return LIBRARY_FUNCTION_ERROR;
  }

  MArgument_setInteger(result, static_cast<int>(terminationReason));

  return LIBRARY_NO_ERROR;
}
}  // namespace
}  // namespace SetReplace

EXTERN_C mint WolframLibrary_getVersion() { return WolframLibraryVersion; }

EXTERN_C int WolframLibrary_initialize(WolframLibraryData libData) {
  return (*libData->registerLibraryExpressionManager)("SetReplace", SetReplace::setManageInstance);
}

EXTERN_C void WolframLibrary_uninitialize(WolframLibraryData libData) {
  (*libData->unregisterLibraryExpressionManager)("SetReplace");
}

EXTERN_C int setCreate(WolframLibraryData libData, mint argc, MArgument* argv, MArgument result) {
  return SetReplace::setCreate(libData, argc, argv, result);
}

EXTERN_C int setDelete(WolframLibraryData libData, mint argc, MArgument* argv, MArgument result) {
  return SetReplace::setDelete(libData, argc, argv, result);
}

EXTERN_C int setReplace(WolframLibraryData libData, mint argc, MArgument* argv, MArgument result) {
  return SetReplace::setReplace(libData, argc, argv, result);
}

EXTERN_C int setExpressions(WolframLibraryData libData, mint argc, MArgument* argv, MArgument result) {
  return SetReplace::setExpressions(libData, argc, argv, result);
}

EXTERN_C int setEvents(WolframLibraryData libData, mint argc, MArgument* argv, MArgument result) {
  return SetReplace::setEvents(libData, argc, argv, result);
}

EXTERN_C int maxCompleteGeneration(WolframLibraryData libData, mint argc, MArgument* argv, MArgument result) {
  return SetReplace::maxCompleteGeneration(libData, argc, argv, result);
}

EXTERN_C int terminationReason(WolframLibraryData libData, mint argc, MArgument* argv, MArgument result) {
  return SetReplace::terminationReason(libData, argc, argv, result);
}<|MERGE_RESOLUTION|>--- conflicted
+++ resolved
@@ -14,21 +14,6 @@
 
 namespace SetReplace {
 namespace {
-// These are global variables that keep all sets returned to Wolfram Language until they are destroyed.
-// Pointers are not returned directly for security reasons.
-using SetID = int64_t;
-std::unordered_map<SetID, Set> sets_;
-
-mint getData(const mint* data, const mint& length, const mint& index) {
-  if (index >= length || index < 0) {
-    throw LIBRARY_FUNCTION_ERROR;
-  } else {
-    return data[index];
-  }
-}
-
-<<<<<<< HEAD
-namespace SetReplace {
 // These are global variables that keep all sets returned to Wolfram Language until they are no longer referenced.
 // Pointers are not returned directly for security reasons.
 using SetID = mint;
@@ -46,8 +31,14 @@
   }
 }
 
-=======
->>>>>>> 86ea90ed
+mint getData(const mint* data, const mint& length, const mint& index) {
+  if (index >= length || index < 0) {
+    throw LIBRARY_FUNCTION_ERROR;
+  } else {
+    return data[index];
+  }
+}
+
 std::vector<AtomsVector> getNextSet(const mint& tensorLength, const mint* tensorData, mint* startReadIndex) {
   const auto getDataFunc = [&tensorData, &tensorLength, startReadIndex]() -> mint {
     return getData(tensorData, tensorLength, (*startReadIndex)++);
