--- conflicted
+++ resolved
@@ -153,6 +153,19 @@
   std::mt19937 randomGenerator_;
   MatchPtr nextMatch_;
 
+  /**
+ * This variable is typically monitored in abortFunc such that other threads can check if they should abort.
+ * It is volatile, but not atomic because it is locked before being written to.
+ */
+  mutable volatile Error currentError;
+  mutable std::mutex currentErrorMutex;
+
+  /**
+   * This mutex should be used to gain access to the above match structures.
+   * Currently only insertMatch is executed concurrently, and therefore it is only used there (for now).
+   */
+  mutable std::mutex matchMutex;
+
  public:
   Implementation(const std::vector<Rule>& rules,
                  AtomsIndex* atomsIndex,
@@ -163,13 +176,41 @@
         atomsIndex_(*atomsIndex),
         getAtomsVector_(std::move(getAtomsVector)),
         matchQueue_(MatchComparator(orderingSpec)),
-        randomGenerator_(randomSeed) {}
+        randomGenerator_(randomSeed),
+        currentError(None) {}
 
   void addMatchesInvolvingExpressions(const std::vector<ExpressionID>& expressionIDs,
                                       const std::function<bool()>& shouldAbort) {
-    for (size_t i = 0; i < rules_.size(); ++i) {
-      addMatchesForRule(expressionIDs, static_cast<RuleID>(i), shouldAbort);
-    }
+    // If one thread errors, alert other threads with this function
+    const std::function<bool()> abortFunc = [this, &shouldAbort]() {
+      return currentError != None || shouldAbort();
+    };
+
+    // Only create threads if there is more than one rule
+    const size_t numThreads = rules_.size() > 1 ? rules_.size() : 0;
+    if (numThreads > 0) {
+      // Multi-threaded path
+      std::vector<std::thread> threads(numThreads);
+      for (size_t i = 0; i < numThreads; ++i) {
+        threads[i] = std::thread(&Implementation::addMatchesForRule, this, expressionIDs, i, abortFunc);
+      }
+      for (auto& thread : threads) {
+        thread.join();
+      }
+    } else {
+      // Single-threaded path
+      for (size_t i = 0; i < rules_.size(); ++i) {
+        addMatchesForRule(expressionIDs, i, abortFunc);
+      }
+    }
+
+    if (currentError != None) {
+      // Reset currentError before throwing
+      Error toThrow(currentError);
+      currentError = None;
+      throw toThrow;
+    }
+
     chooseNextMatch();
   }
 
@@ -187,124 +228,9 @@
       matchesToDelete.insert(matches.begin(), matches.end());
     }
 
-<<<<<<< HEAD
-     private:
-        // https://stackoverflow.com/a/2595226
-        template<class T>
-        static void hash_combine(std::size_t& seed, const T& value) {
-            std::hash<T> hasher;
-            seed ^= hasher(value) + 0x9e3779b9 + (seed << 6) + (seed >> 2);
-        }
-    };
-
-    class MatchEquality {
-     public:
-        size_t operator()(const MatchPtr& a, const MatchPtr& b) const {
-            if (a->rule != b->rule || a->inputExpressions.size() != b->inputExpressions.size()) {
-                return false;
-            }
-
-            const auto mismatchedIterators = std::mismatch(a->inputExpressions.begin(), a->inputExpressions.end(),
-                                                           b->inputExpressions.begin(), b->inputExpressions.end());
-            return mismatchedIterators.first == a->inputExpressions.end() &&
-                   mismatchedIterators.second == b->inputExpressions.end();
-        }
-    };
-
-    class Matcher::Implementation {
-     private:
-        const std::vector<Rule>& rules_;
-        AtomsIndex& atomsIndex_;
-        const std::function<AtomsVector(ExpressionID)> getAtomsVector_;
-
-        // Matches are arranged in buckets. Each bucket contains matches that are equivalent in terms of the ordering
-        // function, however, buckets themselves are ordered according to that function.
-        // To select next match, we select a random element from the first bucket.
-        // That in particular means the random ordering function will automatically be used if ordering
-        // specification is incomplete.
-
-        // We use MatchPtr instead of Match to save memory, however, they are hashed and sorted according to their
-        // dereferenced values in the corresponding classes above.
-
-        // We cannot directly select a random element from an unordered_map, which is why we use a vector here.
-        using Bucket = std::pair<std::unordered_map<MatchPtr, size_t, MatchHasher, MatchEquality>,
-                                 std::vector<MatchPtr>>;
-        std::map<MatchPtr, Bucket, MatchComparator> matchQueue_;
-        std::unordered_map<ExpressionID, std::unordered_set<MatchPtr, MatchHasher, MatchEquality>> expressionToMatches_;
-
-        // A frequent operation here is detection of duplicate matches. Hashing is much faster than searching for
-        // duplicates in a std::map, so we separately keep a flat hash table of all matches to speed that up.
-        // That's purely an optimization.
-        std::unordered_set<MatchPtr, MatchHasher, MatchEquality> allMatches_;
-
-        std::mt19937 randomGenerator_;
-        MatchPtr nextMatch_;
-
-        /**
-         * This variable is typically monitored in abortFunc such that other threads can check if they should abort.
-         * It is volatile, but not atomic because it is locked before being written to.
-         */
-        mutable volatile Error currentError;
-        mutable std::mutex currentErrorMutex;
-
-        /**
-         * This mutex should be used to gain access to the above match structures.
-         * Currently only insertMatch is executed concurrently, and therefore it is only used there (for now).
-         */
-        mutable std::mutex matchMutex;
-
-     public:
-        Implementation(const std::vector<Rule>& rules,
-                       AtomsIndex& atomsIndex,
-                       std::function<AtomsVector(ExpressionID)> getAtomsVector,
-                       const OrderingSpec& orderingSpec,
-                       const unsigned int randomSeed) :
-            rules_(rules),
-            atomsIndex_(atomsIndex),
-            getAtomsVector_(std::move(getAtomsVector)),
-            matchQueue_(orderingSpec),
-            randomGenerator_(randomSeed),
-            currentError(None) {}
-
-        void addMatchesInvolvingExpressions(const std::vector<ExpressionID>& expressionIDs,
-                                            const std::function<bool()>& shouldAbort) {
-            // If one thread errors, alert other threads with this function
-            const std::function<bool()> abortFunc = [this, &shouldAbort]() {
-                return currentError != None || shouldAbort();
-            };
-
-            // Only create threads if there is more than one rule
-            const size_t numThreads = rules_.size() > 1 ? rules_.size() : 0;
-            if (numThreads > 0) {
-                // Multi-threaded path
-                std::vector<std::thread> threads(numThreads);
-                for (size_t i = 0; i < numThreads; ++i) {
-                    threads[i] = std::thread(&Implementation::addMatchesForRule, this, expressionIDs, i, abortFunc);
-                }
-                for (auto& thread : threads) {
-                    thread.join();
-                }
-            } else {
-                // Single-threaded path
-                for (size_t i = 0; i < rules_.size(); ++i) {
-                    addMatchesForRule(expressionIDs, i, abortFunc);
-                }
-            }
-
-            if (currentError != None) {
-                // Reset currentError before throwing
-                Error toThrow(currentError);
-                currentError = None;
-                throw toThrow;
-            }
-
-            chooseNextMatch();
-        }
-=======
     for (const auto& match : matchesToDelete) {
       deleteMatch(match);
     }
->>>>>>> c87885bf
 
     chooseNextMatch();
   }
@@ -349,6 +275,13 @@
            match.inputExpressions.end();
   }
 
+  void setCurrentErrorIfNone(Error newError) const {
+    std::lock_guard<std::mutex> lock(currentErrorMutex);
+    if (currentError == None) {
+      currentError = newError;
+    }
+  }
+
   void attemptMatchExpressionToInput(const Match& incompleteMatch,
                                      const std::vector<AtomsVector>& partiallyMatchedInputs,
                                      const size_t nextInputIdx,
@@ -356,7 +289,8 @@
                                      const std::function<bool()>& shouldAbort) {
     // If WL wants to abort, abort
     if (shouldAbort()) {
-      throw Error::Aborted;
+      setCurrentErrorIfNone(Error::Aborted);
+      return;
     }
 
     const auto& input = partiallyMatchedInputs[nextInputIdx];
@@ -368,84 +302,6 @@
     Match newMatch = incompleteMatch;
     newMatch.inputExpressions[nextInputIdx] = potentialExpressionID;
 
-<<<<<<< HEAD
-        void setCurrentErrorIfNone(Error newError) const {
-            std::lock_guard<std::mutex> lock(currentErrorMutex);
-            if (currentError == None) {
-                currentError = newError;
-            }
-        }
-
-        void attemptMatchExpressionToInput(const Match& incompleteMatch,
-                                           const std::vector<AtomsVector>& partiallyMatchedInputs,
-                                           const size_t nextInputIdx,
-                                           const ExpressionID potentialExpressionID,
-                                           const std::function<bool()>& shouldAbort) {
-            // If WL wants to abort, abort
-            if (shouldAbort()) {
-                setCurrentErrorIfNone(Error::Aborted);
-                return;
-            }
-
-            const auto& input = partiallyMatchedInputs[nextInputIdx];
-            const auto& expressionAtoms = getAtomsVector_(potentialExpressionID);
-
-            // edges (expressions) of different sizes, cannot match
-            if (input.size() != expressionAtoms.size()) return;
-
-            Match newMatch = incompleteMatch;
-            newMatch.inputExpressions[nextInputIdx] = potentialExpressionID;
-
-            auto newInputs = partiallyMatchedInputs;
-            if (!Matcher::substituteMissingAtomsIfPossible({input}, {expressionAtoms}, newInputs)) return;
-
-            if (isMatchComplete(newMatch)) {
-                insertMatch(newMatch);
-                return;
-            }
-
-            const auto nextInputIdxAndCandidateExpressions = nextBestInputAndExpressionsToTry(newMatch, newInputs);
-            if (currentError != None) {
-                return;
-            }
-
-            completeMatchesStartingWithInput(newMatch,
-                                             newInputs,
-                                             nextInputIdxAndCandidateExpressions.first,
-                                             nextInputIdxAndCandidateExpressions.second,
-                                             shouldAbort);
-        }
-
-        void insertMatch(const Match& newMatch) {
-            // careful, don't create different pointers to the same match!
-            const auto matchPtr = std::make_shared<Match>(newMatch);
-
-            std::lock_guard<std::mutex> lock(matchMutex);
-
-            try {
-                if (!allMatches_.insert(matchPtr).second) {
-                    return;
-                }
-
-                auto bucketIt = matchQueue_.find(matchPtr); // works because comparison is smart
-                if (bucketIt == matchQueue_.end()) {
-                    bucketIt = matchQueue_.insert({matchPtr, {{}, {}}}).first;
-                }
-                auto& bucket = bucketIt->second;
-                if (!bucket.first.count(matchPtr)) { // works because hashing is smart
-                    bucket.second.push_back(matchPtr);
-                    bucket.first[matchPtr] = bucket.second.size() - 1;
-
-                    const auto& expressions = matchPtr->inputExpressions;
-                    for (const auto expression : expressions) {
-                        expressionToMatches_[expression].insert(matchPtr);
-                    }
-                }
-            } catch (Error e) {
-                setCurrentErrorIfNone(e);
-            }
-        }
-=======
     auto newInputs = partiallyMatchedInputs;
     if (!Matcher::substituteMissingAtomsIfPossible({input}, {expressionAtoms}, &newInputs)) return;
 
@@ -453,9 +309,12 @@
       insertMatch(newMatch);
       return;
     }
->>>>>>> c87885bf
 
     const auto nextInputIdxAndCandidateExpressions = nextBestInputAndExpressionsToTry(newMatch, newInputs);
+    if (currentError != None) {
+      return;
+    }
+
     completeMatchesStartingWithInput(newMatch,
                                      newInputs,
                                      nextInputIdxAndCandidateExpressions.first,
@@ -467,83 +326,29 @@
     // careful, don't create different pointers to the same match!
     const auto matchPtr = std::make_shared<Match>(newMatch);
 
-<<<<<<< HEAD
-        std::pair<size_t, std::vector<ExpressionID>> nextBestInputAndExpressionsToTry(const Match& incompleteMatch,
-                                                                                      const std::vector<AtomsVector>& partiallyMatchedInputs) const {
-            int64_t nextInputIdx = -1;
-            std::vector<ExpressionID> nextExpressionsToTry;
-
-            // For each input, we will see how many expressions in the set contain atoms appearing in this input.
-            // The fewer there are, the less branching we will have to do.
-            for (size_t i = 0; i < partiallyMatchedInputs.size(); ++i) {
-                if (incompleteMatch.inputExpressions[i] != -1) continue;
-
-                std::unordered_set<Atom> appearingAtoms;
-                bool allAtomsArePatterns = true;
-                for (const auto atom : partiallyMatchedInputs[i]) {
-                    if (atom >= 0) {
-                        appearingAtoms.insert(atom);
-                        allAtomsArePatterns = false;
-                    }
-                }
-
-                // this input does not have any specific atom references,
-                // there is nothing we can do unless we want to enumerate the entire set
-                if (allAtomsArePatterns) continue;
-
-                // For each expression, we will count how many of the input atoms appear in it.
-                // We will then only use expressions that have all the required atoms.
-                std::unordered_map<ExpressionID, uint64_t> inputAtomsCountByExpression;
-                for (const auto atom : appearingAtoms) {
-                    for (const auto expression : atomsIndex_.expressionsContainingAtom(atom)) {
-                        inputAtomsCountByExpression[expression]++;
-                    }
-                }
-
-                // Here we will collect all expressions that contain all the required atoms.
-                std::vector<ExpressionID> potentialExpressions;
-                for (const auto& expressionAndCount : inputAtomsCountByExpression) {
-                    if (expressionAndCount.second == appearingAtoms.size()) {
-                        potentialExpressions.push_back(expressionAndCount.first);
-                    }
-                }
-
-                // If there are fewer expressions, that is what we'll want to try first.
-                // Note, if there are zero matching expressions, it means the match is not possible, because none of the expressions contain all the atoms needed.
-                if (nextInputIdx == -1 || potentialExpressions.size() < nextExpressionsToTry.size()) {
-                    nextExpressionsToTry = potentialExpressions;
-                    nextInputIdx = static_cast<int64_t>(i);
-                }
-            }
-
-            if (nextInputIdx == -1) {
-                // We could not find any potential inputs, which means, all inputs not already matched are fully patterns,
-                // and don't have any specific atom references.
-                // That implies rule inputs are not a connected graph, which is not supported at the moment,
-                // and would require custom logic to implement efficiently.
-                setCurrentErrorIfNone(Error::DisconnectedInputs);
-                return {};
-            } else {
-                return {nextInputIdx, nextExpressionsToTry};
-            }
+    std::lock_guard<std::mutex> lock(matchMutex);
+
+    try {
+      if (!allMatches_.insert(matchPtr).second) {
+        return;
+      }
+
+      auto bucketIt = matchQueue_.find(matchPtr); // works because comparison is smart
+      if (bucketIt == matchQueue_.end()) {
+        bucketIt = matchQueue_.insert({matchPtr, {{}, {}}}).first;
+      }
+      auto& bucket = bucketIt->second;
+      if (!bucket.first.count(matchPtr)) { // works because hashing is smart
+        bucket.second.push_back(matchPtr);
+        bucket.first[matchPtr] = bucket.second.size() - 1;
+
+        const auto& expressions = matchPtr->inputExpressions;
+        for (const auto expression : expressions) {
+          expressionToMatches_[expression].insert(matchPtr);
         }
-=======
-    if (!allMatches_.insert(matchPtr).second) return;
->>>>>>> c87885bf
-
-    auto bucketIt = matchQueue_.find(matchPtr);  // works because comparison is smart
-    if (bucketIt == matchQueue_.end()) {
-      bucketIt = matchQueue_.insert({matchPtr, {{}, {}}}).first;
-    }
-    auto& bucket = bucketIt->second;
-    if (!bucket.first.count(matchPtr)) {  // works because hashing is smart
-      bucket.second.push_back(matchPtr);
-      bucket.first[matchPtr] = bucket.second.size() - 1;
-
-      const auto& expressions = matchPtr->inputExpressions;
-      for (const auto expression : expressions) {
-        expressionToMatches_[expression].insert(matchPtr);
-      }
+      }
+    } catch (Error e) {
+      setCurrentErrorIfNone(e);
     }
   }
 
