Package["SetReplace`"]

PackageImport["GeneralUtilities`"]

PackageExport["MultisetSubstitutionSystem"]

SetUsage @ "
MultisetSubstitutionSystem[{pattern$1, pattern$2, $$} :> output$] is a rewriting system that replaces subsets with \
elements matching pattern$1, pattern$2, $$ by a list produced by evaluating output$, where pattern$i can be matched in \
any order.
MultisetSubstitutionSystem should be used as the first argument in functions such as GenerateMultihistory.
";

SyntaxInformation[MultisetSubstitutionSystem] = {"ArgumentsPattern" -> {rules_}};

<<<<<<< HEAD
declareMultihistoryGenerator[
  generateMultisetSubstitutionSystem,
  MultisetSubstitutionSystem,
  <|"MaxGeneration" -> {Infinity, "NonNegativeIntegerOrInfinity"},
    "MaxDestroyerEvents" -> {Infinity, "NonNegativeIntegerOrInfinity"},
    "MinEventInputs" -> {0, "NonNegativeIntegerOrInfinity"},
    "MaxEventInputs" -> {Infinity, "NonNegativeIntegerOrInfinity"}|>,
  {"InputCount", "SortedInputTokenIndices", "InputTokenIndices", "RuleIndex", "InstantiationIndex"},
  <|"MaxEvents" -> {Infinity, "NonNegativeIntegerOrInfinity"}|>,
  None];

generateMultisetSubstitutionSystem[MultisetSubstitutionSystem[rawRules___],
                                   rawEventSelection_,
                                   rawTokenDeduplication_,
                                   rawEventOrdering_,
                                   rawStoppingCondition_,
                                   rawInit_] := Block[{
=======
declareSystem[MultisetSubstitutionSystem,
              generateMultisetSubstitutionSystem,
              _List,
              {MaxGeneration, MaxDestroyerEvents, MinEventInputs, MaxEventInputs, MaxEvents},
              True];

generateMultisetSubstitutionSystem[MultisetSubstitutionSystem[rawRules___], init_, parameters_] := Block[{
>>>>>>> 3727fe34
    expressions, eventRuleIndices, eventInputs, eventOutputs, eventGenerations, expressionCreatorEvents,
    expressionDestroyerEventCounts, destroyerChoices, instantiationCounts, instantiations},
  Module[{rules, ruleInputCountRanges, maxGeneration, maxDestroyerEvents, minEventInputs, maxEventInputs, maxEvents,
          terminationReason},
    rules = parseRules[rawRules];
    ruleInputCountRanges = inputCountRange /@ rules;
    {maxGeneration, maxDestroyerEvents, minEventInputs, maxEventInputs, maxEvents} = Values @ parameters;
    minEventInputs = Max[minEventInputs, Min[ruleInputCountRanges[[All, 1]]]];
    maxEventInputs = Min[maxEventInputs, Max[ruleInputCountRanges[[All, 2]]]];

    (* "HashTable" is causing memory leaks, so we are using Data`UnorderedAssociation instead. *)

    expressions = CreateDataStructure["DynamicArray", init];
    eventRuleIndices = CreateDataStructure["DynamicArray", {0}]; (* the first event is the initial event *)
    eventInputs = CreateDataStructure["DynamicArray", {{}}];
    eventOutputs = CreateDataStructure["DynamicArray", {Range @ Length @ init}];
    eventGenerations = CreateDataStructure["DynamicArray", {0}];
    expressionCreatorEvents = CreateDataStructure["DynamicArray", ConstantArray[1, Length @ init]];
    expressionDestroyerEventCounts = CreateDataStructure["DynamicArray", ConstantArray[0, Length @ init]];
    (* destroyerChoices[eventID][expressionID] -> eventID. See libSetReplace/Event.cpp for more information. *)
    destroyerChoices = CreateDataStructure["DynamicArray", {Data`UnorderedAssociation[]}];
    (* The numbers of times ordered sequences of event inputs were instantiated. This might be larger than 1 in
       left-hand sides of rules such as {a__, b__}. `All` means no further instantiations are possible. *)
    instantiationCounts = Data`UnorderedAssociation[];
    (* This stores possible instantiations for particular ordered sequences of input expressions. The instantiations are
       stored at the time of matching and are deleted once all possible instantiations are turned into events. This
       avoids the need to evaluate the same right-hand sides of rules multiple times. *)
    instantiations = Data`UnorderedAssociation[];

    (* Data structures are modified in-place. If the system runs out of matches, it throws an exception. *)
    terminationReason = Catch[
      Do[
        evaluateSingleEvent[rules, maxGeneration, maxDestroyerEvents, minEventInputs, maxEventInputs],
          Replace[maxEvents, Infinity -> 2^63 - 1]];
      "MaxEvents"
    ,
      $$terminationReason
    ];

    Multihistory[
      SetReplaceType[MultisetSubstitutionSystem, 0],
      <|"Rules" -> rules,
        "TerminationReason" -> terminationReason,
        "Expressions" -> expressions,
        "EventRuleIndices" -> eventRuleIndices,
        "EventInputs" -> eventInputs,
        "EventOutputs" -> eventOutputs,
        "EventGenerations" -> eventGenerations,
        "ExpressionCreatorEvents" -> expressionCreatorEvents,
        "ExpressionDestroyerEventCounts" -> expressionDestroyerEventCounts,
        "DestroyerChoices" -> destroyerChoices,
        "InstantiationCounts" -> instantiationCounts,
        "Instantiations" -> instantiations|>]
]];

(* Evaluation *)

evaluateSingleEvent[
    rules_, maxGeneration_, maxDestroyerEvents_, minEventInputs_, maxEventInputs_] := ModuleScope[
  {ruleIndex, matchedExpressions} = findMatch[rules, maxGeneration, maxDestroyerEvents, minEventInputs, maxEventInputs];
  createEvent[ruleIndex, matchedExpressions]
];

(* Matching *)

findMatch[rules_, maxGeneration_, maxDestroyerEvents_, minEventInputs_, maxEventInputs_] := ModuleScope[
  If[minEventInputs === Infinity || minEventInputs > maxEventInputs, Throw["Complete", $$terminationReason]];
  eventInputsCountRange = {minEventInputs, Min[maxEventInputs, expressions["Length"]]};
  subsetCount = With[{n = expressions["Length"], a = eventInputsCountRange[[1]], b = eventInputsCountRange[[2]]},
    (* Sum[Binomial[n, k], {k, a, b}] *)
    Binomial[n, a] * Hypergeometric2F1[1, a - n, 1 + a, -1] -
      Binomial[n, 1 + b] * Hypergeometric2F1[1, 1 + b - n, 2 + b, -1]
  ];

  (* Matching is currently rather inefficient, because it enumerates all subsets no matter what.
     Three things need to happen to make it faster:
     1. We need to do some rule introspection to determine what to search for. For example, for some rules, we can
        automatically determine the number of input expressions, in which case we don't have to enumerate all subsets
        anymore. We can also make an atoms index for some rules (like we do in Matcher of libSetReplace). In this case,
        we can avoid searching entire subtrees if we see some expressions as non-intersecting.
     2. We need to skip expressions from matching based on metadata. For example, we shouldn't continue matching groups
        that are not spacelike or have exceeding generations or destroyer event count.
     3. We need to save partial searching results. They can probably be saved as non-intersecting ranges. Note that they
        have to be ranges because adding new expressions will introduce gaps in the sequence of matches ordered
        according to some (but not all) ordering functions. This new data structure will replace instantiationCounts
        which currently uses unnecessarily large amount of memory by storing each tried match individually. *)
  ScopeVariable[subsetIndex, possibleMatch, ruleIndex];
  Do[
    If[Lookup[instantiationCounts, Key[{ruleIndex, possibleMatch}], 0] =!= All &&
        AllTrue[expressionDestroyerEventCounts["Part", #] & /@ possibleMatch, # < maxDestroyerEvents &] &&
        AllTrue[possibleMatch, eventGenerations["Part", expressionCreatorEvents["Part", #]] < maxGeneration &] &&
        createInstantiationsIfPossible[rules][ruleIndex, possibleMatch],
      Return[{ruleIndex, possibleMatch}, Module]
    ];
  ,
    {subsetIndex, 1, Min[subsetCount, 2 ^ 63 - 1]},
    {possibleMatch, Permutations[First @ Subsets[Range @ expressions["Length"], eventInputsCountRange, {subsetIndex}]]},
    {ruleIndex, Range @ Length @ rules}
  ];
  Throw["Complete", $$terminationReason];
];

declareMessage[General::ruleInstantiationMessage,
               "Messages encountered while instantiating the rule `rule` for inputs `inputs`."];
declareMessage[General::ruleOutputNotList, "Rule `rule` for inputs `inputs` did not generate a List."];

(* This checks if possibleMatch matches the rules and that its expressions are spacelike separated. If so, it generates
   the instantiations, and returns True. If the match is not possible, adds All to instantiationCounts to avoid checking
   the same potential match in the future. *)
createInstantiationsIfPossible[rules_][ruleIndex_, possibleMatch_] := ModuleScope[
  ruleInputContents = expressions["Part", #] & /@ possibleMatch;
  Check[
    outputs = Lookup[instantiations,
                     Key[{ruleIndex, possibleMatch}],
                     ReplaceList[expressions["Part", #] & /@ possibleMatch, rules[[ruleIndex]]]];
  ,
    throw[Failure[
      "ruleInstantiationMessage",
      <|"rule" -> rules[[ruleIndex]], "inputs" -> ruleInputContents|>]];
  ];
  If[!ListQ[#],
    throw[Failure["ruleOutputNotList", <|"rule" -> rules[[ruleIndex]], "inputs" -> ruleInputContents|>]]
  ] & /@ outputs;
  If[KeyExistsQ[instantiations, {ruleIndex, possibleMatch}],
    (* We already checked by this point that additional instantiations remain *)
    True
  ,
    If[Length[outputs] > 0 && spacelikeExpressionsQ[possibleMatch],
      instantiations[{ruleIndex, possibleMatch}] = outputs;
      True
    ,
      instantiationCounts[{ruleIndex, possibleMatch}] = All;
      False
    ]
  ]
];

spacelikeExpressionsQ[expressions_] := ModuleScope[
  AllTrue[
    Subsets[expressions, {2}], expressionsSeparation @@ # === "Spacelike" &]
];

expressionsSeparation[firstExpression_, secondExpression_] := ModuleScope[
  If[firstExpression === secondExpression, Return["Identical", Module]];

  {firstDestroyerChoices, secondDestroyerChoices} =
    destroyerChoices["Part", expressionCreatorEvents["Part", #]] & /@ {firstExpression, secondExpression};

  If[KeyExistsQ[firstDestroyerChoices, secondExpression] || KeyExistsQ[secondDestroyerChoices, firstExpression],
    Return["Timelike", Module]
  ];

  KeyValueMap[Function[{expression, chosenEvent},
    If[KeyExistsQ[secondDestroyerChoices, expression] && secondDestroyerChoices[expression] =!= chosenEvent,
      Return["Branchlike", Module];
    ];
  ], firstDestroyerChoices];
  "Spacelike"
];

createEvent[ruleIndex_, matchedExpressions_] := ModuleScope[
  ruleInputContents = expressions["Part", #] & /@ matchedExpressions;
  possibleOutputs = instantiations[{ruleIndex, matchedExpressions}];
  possibleMatchCount = Length[possibleOutputs];
  currentInstantiationIndex = Lookup[instantiationCounts, Key[{ruleIndex, matchedExpressions}], 0] + 1;
  outputExpressions = possibleOutputs[[currentInstantiationIndex]];
  expressions["Append", #] & /@ outputExpressions;

  eventRuleIndices["Append", ruleIndex];
  eventInputs["Append", matchedExpressions];
  instantiationCounts[{ruleIndex, matchedExpressions}] =
    If[currentInstantiationIndex === possibleMatchCount, All, currentInstantiationIndex];
  (* Need a nested list because KeyDropFrom interprets {ruleIndex, matchedExpressions} as two keys otherwise. *)
  If[currentInstantiationIndex === possibleMatchCount,
    KeyDropFrom[instantiations, Key[{ruleIndex, matchedExpressions}]]
  ];
  eventOutputs["Append", Range[expressions["Length"] - Length[outputExpressions] + 1, expressions["Length"]]];

  inputExpressionCreatorEvents = expressionCreatorEvents["Part", #] & /@ matchedExpressions;
  inputExpressionGenerations = eventGenerations["Part", #] & /@ inputExpressionCreatorEvents;
  eventGenerations["Append", Max[inputExpressionGenerations, -1] + 1];

  Do[expressionCreatorEvents["Append", eventRuleIndices["Length"]], Length[outputExpressions]];

  Do[expressionDestroyerEventCounts["Append", 0], Length[outputExpressions]];
  Scan[
    expressionDestroyerEventCounts["SetPart", #, expressionDestroyerEventCounts["Part", #] + 1] &, matchedExpressions];

  newDestroyerChoices = Data`UnorderedAssociation[];
  Scan[(
    newDestroyerChoices[#] = eventRuleIndices["Length"];
    inputEvent = expressionCreatorEvents["Part", #];
    KeyValueMap[Function[{expression, chosenEvent},
      newDestroyerChoices[expression] = chosenEvent;
    ], destroyerChoices["Part", inputEvent]];
  ) &, matchedExpressions];
  destroyerChoices["Append", newDestroyerChoices];
];

(* Parsing *)

$singleRulePattern = _Rule | _RuleDelayed;
parseRules[rawRules : $singleRulePattern] := {rawRules};
parseRules[rawRules : {$singleRulePattern...}] := rawRules;
declareMessage[General::invalidMultisetRules, "Rules `rules` must be a Rule, a RuleDelayed or a List of them."];
parseRules[rawRules_] := throw[Failure["invalidMultisetRules", <|"rules" -> rawRules|>]];
parseRules[rawRules___] /; !CheckArguments[MultisetSubstitutionSystem[rawRules], 1] := throw[Failure[None, <||>]];

inputCountRange[(input_ :> _) | (input_ -> _)] := inputCountRange[input];
inputCountRange[Verbatim[HoldPattern][input_List]] :=
  Total[Append[ReleaseHold @ Map[sequencePatternLengthRange, Hold[input], {2}], {0, 0}]];
inputCountRange[input_List] := inputCountRange[HoldPattern[input]];
inputCountRange[Verbatim[Alternatives][patterns__]] := MinMax[inputCountRange /@ {patterns}];
inputCountRange[(Verbatim[Condition] | Verbatim[PatternTest])[input_, _]] := inputCountRange[input];
inputCountRange[Verbatim[Pattern][_, obj_]] := inputCountRange[obj];
inputCountRange[Verbatim[Except][_, p_]] := inputCountRange[p];
inputCountRange[Verbatim[Verbatim][p_List]] := ConstantArray[Length[p], 2];
inputCountRange[_] := {0, Infinity};

(* We need to hold the pattern from now on because sequencePatternLengthRange may be called from inside HoldPattern. *)

Attributes[sequencePatternLengthRange] := {HoldFirst};

(* Here we enumerate all possible WL pattern constructs from https://reference.wolfram.com/language/guide/Patterns.html.
   If a pattern construct has incorrect syntax, we return {Infinity, 0}, which means nothing can be matched. *)

sequencePatternLengthRange[Verbatim[Pattern][_, obj_]] := sequencePatternLengthRange[obj];
sequencePatternLengthRange[Verbatim[Pattern][___]] := {Infinity, 0};

sequencePatternLengthRange[_Blank] := {1, 1};
sequencePatternLengthRange[_BlankSequence] := {1, Infinity};
sequencePatternLengthRange[_BlankNullSequence] := {0, Infinity};
sequencePatternLengthRange[Verbatim[Alternatives][p__]] :=
  MinMax[ReleaseHold @ Map[sequencePatternLengthRange, Hold[{p}], {2}]];
sequencePatternLengthRange[Verbatim[Alternatives][]] := {Infinity, 0}; (* this does not match to anything *)

zeroPreferenceProduct[0, _] := 0;
zeroPreferenceProduct[_, 0] := 0;
zeroPreferenceProduct[a_, b_] := a * b;
zeroPreferenceProduct[{a_, b_}, {c_, d_}] := {zeroPreferenceProduct[a, c], zeroPreferenceProduct[b, d]};

sequencePatternLengthRange[Verbatim[Repeated][p_]] := {Min @ sequencePatternLengthRange[p], Infinity};
sequencePatternLengthRange[Verbatim[RepeatedNull][_]] := {0, Infinity};
sequencePatternLengthRange[Verbatim[Repeated][p_, max_]] :=
  zeroPreferenceProduct[{1, max}, sequencePatternLengthRange[p]];
sequencePatternLengthRange[Verbatim[RepeatedNull][p_, max_]] :=
  {0, zeroPreferenceProduct[max, Max @ sequencePatternLengthRange[p]]};
sequencePatternLengthRange[(Verbatim[Repeated] | Verbatim[RepeatedNull])[p_, {min_, max_}]] :=
  zeroPreferenceProduct[{min, max}, sequencePatternLengthRange[p]];
sequencePatternLengthRange[(Verbatim[Repeated] | Verbatim[RepeatedNull])[p_, {n_}]] :=
  zeroPreferenceProduct[{n, n}, sequencePatternLengthRange[p]];
sequencePatternLengthRange[Verbatim[Repeated][___]] := {Infinity, 0};
sequencePatternLengthRange[Verbatim[RepeatedNull][___]] := {Infinity, 0};

(* Variable-length sequences are not allowed as a second argument to Except. *)
sequencePatternLengthRange[_Except] := {1, 1};

sequencePatternLengthRange[Verbatim[Longest][p_]] := sequencePatternLengthRange[p];
sequencePatternLengthRange[Verbatim[Longest][___]] := {Infinity, 0};
sequencePatternLengthRange[Verbatim[Shortest][p_]] := sequencePatternLengthRange[p];
sequencePatternLengthRange[Verbatim[Shortest][___]] := {Infinity, 0};

sequencePatternLengthRange[_OptionsPattern] := {0, Infinity};

sequencePatternLengthRange[(Verbatim[PatternSequence] | Verbatim[OrderlessPatternSequence])[ps___]] :=
  Total[Append[ReleaseHold @ Map[sequencePatternLengthRange, Hold[{ps}], {2}], {0, 0}]];

sequencePatternLengthRange[_Verbatim] := {1, 1};

sequencePatternLengthRange[Verbatim[HoldPattern][p_]] := sequencePatternLengthRange[p];
sequencePatternLengthRange[Verbatim[HoldPattern][___]] := {Infinity, 0};

sequencePatternLengthRange[_KeyValuePattern] := {1, 1};

sequencePatternLengthRange[Verbatim[Condition][p_, _]] := sequencePatternLengthRange[p];
sequencePatternLengthRange[Verbatim[Condition][___]] := {Infinity, 0};

sequencePatternLengthRange[Verbatim[PatternTest][p_, _]] := sequencePatternLengthRange[p];
sequencePatternLengthRange[Verbatim[PatternTest][___]] := {Infinity, 0};

sequencePatternLengthRange[Verbatim[Optional][p_, _]] := {0, Max @ sequencePatternLengthRange[p]};
sequencePatternLengthRange[Verbatim[Optional][___]] := {Infinity, 0};

(* Since we have enumerated all pattern constructs above, this case does not correspond to a pattern.
   However, the completeness of checks above needs to be checked for every new WL version. *)
sequencePatternLengthRange[_] := If[$VersionNumber <= 12.3, {1, 1}, {0, Infinity}];<|MERGE_RESOLUTION|>--- conflicted
+++ resolved
@@ -13,25 +13,6 @@
 
 SyntaxInformation[MultisetSubstitutionSystem] = {"ArgumentsPattern" -> {rules_}};
 
-<<<<<<< HEAD
-declareMultihistoryGenerator[
-  generateMultisetSubstitutionSystem,
-  MultisetSubstitutionSystem,
-  <|"MaxGeneration" -> {Infinity, "NonNegativeIntegerOrInfinity"},
-    "MaxDestroyerEvents" -> {Infinity, "NonNegativeIntegerOrInfinity"},
-    "MinEventInputs" -> {0, "NonNegativeIntegerOrInfinity"},
-    "MaxEventInputs" -> {Infinity, "NonNegativeIntegerOrInfinity"}|>,
-  {"InputCount", "SortedInputTokenIndices", "InputTokenIndices", "RuleIndex", "InstantiationIndex"},
-  <|"MaxEvents" -> {Infinity, "NonNegativeIntegerOrInfinity"}|>,
-  None];
-
-generateMultisetSubstitutionSystem[MultisetSubstitutionSystem[rawRules___],
-                                   rawEventSelection_,
-                                   rawTokenDeduplication_,
-                                   rawEventOrdering_,
-                                   rawStoppingCondition_,
-                                   rawInit_] := Block[{
-=======
 declareSystem[MultisetSubstitutionSystem,
               generateMultisetSubstitutionSystem,
               _List,
@@ -39,7 +20,6 @@
               True];
 
 generateMultisetSubstitutionSystem[MultisetSubstitutionSystem[rawRules___], init_, parameters_] := Block[{
->>>>>>> 3727fe34
     expressions, eventRuleIndices, eventInputs, eventOutputs, eventGenerations, expressionCreatorEvents,
     expressionDestroyerEventCounts, destroyerChoices, instantiationCounts, instantiations},
   Module[{rules, ruleInputCountRanges, maxGeneration, maxDestroyerEvents, minEventInputs, maxEventInputs, maxEvents,
