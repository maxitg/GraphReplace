--- conflicted
+++ resolved
@@ -31,13 +31,8 @@
                                    rawInit_] := ModuleScope[
   rules = parseRules[rawRules];
   {maxGeneration, maxDestroyerEvents, minEventInputs, maxEventInputs} = Values @ rawEventSelection;
-<<<<<<< HEAD
   tokenDeduplication = parseTokenDeduplication[rawTokenDeduplication];
-  parseEventOrdering[rawEventOrdering];           (* Event ordering is no implemented at the moment *)
-=======
-  parseTokenDeduplication[rawTokenDeduplication]; (* Token deduplication is not implemented at the moment *)
   parseEventOrdering[rawEventOrdering];           (* Event ordering is not implemented at the moment *)
->>>>>>> 18066c5c
   {maxEvents} = Values @ rawStoppingCondition;
   init = parseInit[rawInit];
 
@@ -165,11 +160,7 @@
         AllTrue[expressionDestroyerEventCounts["Part", #] & /@ possibleMatch, # < maxDestroyerEvents &] &&
         AllTrue[possibleMatch, expressionGeneration[eventGenerations, expressionCreatorEvents][#] < maxGeneration &] &&
         MatchQ[expressions["Part", #] & /@ possibleMatch, rules[[ruleIndex, 1]]] &&
-<<<<<<< HEAD
-        compatibleExpressionsQ[expressionDestroyerChoices][possibleMatch],
-=======
-        spacelikeExpressionsQ[expressionCreatorEvents, destroyerChoices][possibleMatch],
->>>>>>> 18066c5c
+        spacelikeExpressionsQ[expressionDestroyerChoices][possibleMatch],
       Return[{ruleIndex, possibleMatch}, Module]
     ];
   ,
@@ -180,22 +171,14 @@
   Throw["Terminated", $$conclusionReason];
 ];
 
-<<<<<<< HEAD
 expressionGeneration[eventGenerations_, expressionCreatorEvents_][expression_] := ModuleScope[
   creatorEvents = Select[# <= eventGenerations["Length"] &] @ Normal @ expressionCreatorEvents["Part", expression];
   creatorEventGenerations = eventGenerations["Part", #] & /@ creatorEvents;
   Min[creatorEventGenerations]
-=======
-spacelikeExpressionsQ[expressionCreatorEvents_, destroyerChoices_][expressions_] := ModuleScope[
-  AllTrue[
-    Subsets[expressions, {2}], expressionsSeparation[expressionCreatorEvents, destroyerChoices] @@ # === "Spacelike" &]
->>>>>>> 18066c5c
-];
-
-(* TODO: switch to new names for separations *)
-
-compatibleExpressionsQ[expressionDestroyerChoices_][expressions_] :=
-  AllTrue[Subsets[expressions, {2}], expressionsSeparation[expressionDestroyerChoices] @@ # === "Compatible" &];
+];
+
+spacelikeExpressionsQ[expressionDestroyerChoices_][expressions_] :=
+  AllTrue[Subsets[expressions, {2}], expressionsSeparation[expressionDestroyerChoices] @@ # === "Spacelike" &];
 
 expressionsSeparation[expressionDestroyerChoices_][firstExpression_, secondExpression_] := ModuleScope[
   If[firstExpression === secondExpression, Return["Identical", Module]];
@@ -318,7 +301,7 @@
     newExpressionContents_, creatorEvent_] := ModuleScope[
   possibleDuplicates =
     Function[{newExpressionContent},
-      Select[!compatibleExpressionsQ[expressionDestroyerChoices][Append[eventInputs["Part", creatorEvent], #]] &] @
+      Select[!spacelikeExpressionsQ[expressionDestroyerChoices][Append[eventInputs["Part", creatorEvent], #]] &] @
         Normal @
           expressionContentsToIndices["Lookup", newExpressionContent, {} &]
     ] /@ newExpressionContents;
@@ -341,12 +324,12 @@
 spacelikeExpressionsToEvent[eventInputs_, expressionDestroyerChoices_][event_] := ModuleScope[
   inputs = Normal @ eventInputs["Part", event];
   allExpressions = Range @ expressionDestroyerChoices["Length"];
-  Select[compatibleExpressionsQ[expressionDestroyerChoices][Append[inputs, #]] &] @ allExpressions
+  Select[spacelikeExpressionsQ[expressionDestroyerChoices][Append[inputs, #]] &] @ allExpressions
 ];
 
 spacelikeExpressionsToExpression[expressionDestroyerChoices_][expression_] := ModuleScope[
   allExpressions = Range @ expressionDestroyerChoices["Length"];
-  Select[compatibleExpressionsQ[expressionDestroyerChoices][{expression, #}] &] @ allExpressions
+  Select[spacelikeExpressionsQ[expressionDestroyerChoices][{expression, #}] &] @ allExpressions
 ];
 
 (* Parsing *)
