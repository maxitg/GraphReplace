(* ::Package:: *)

(* ::Title:: *)
(*makeMessage*)


(* ::Text:: *)
(*Many functions in the package eventually just call setSubstitutionSystem, as such they reuse many of very similar messages. It is therefore useful to have a function that would define a message of a given type for a given function, and then produce this message.*)


(* ::Text:: *)
(*This way, one does not have to define the same messages over and over again for all functions.*)


Package["SetReplace`"]


PackageScope["makeMessage"]
<<<<<<< HEAD
PackageScope["makePargxMessage"]
=======
PackageScope["recognizedOptionsQ"]
>>>>>>> dffc02c1


(* ::Section:: *)
(*Implementation*)


makeMessage[function_, type_String, args___] := (
	MessageName[function, type] = messageTemplate[type];
	Message[MessageName[function, type], function, args]
)


<<<<<<< HEAD
(* ::Subsubsection:: *)
(*Property argument counts*)


makePargxMessage[property_, caller_, givenArgs_, expectedArgs_] := makeMessage[
    caller,
    "pargx",
    property,
    givenArgs,
    If[givenArgs == 1, "", "s"],
    If[expectedArgs[[1]] != expectedArgs[[2]], "between ", ""],
    expectedArgs[[1]],
    If[expectedArgs[[1]] != expectedArgs[[2]], " and ", ""],
    If[expectedArgs[[1]] != expectedArgs[[2]], expectedArgs[[2]], ""],
    If[expectedArgs[[1]] != expectedArgs[[2]] || expectedArgs[[1]] != 1, "s", ""],
    If[expectedArgs[[1]] != expectedArgs[[2]] || expectedArgs[[1]] != 1, "are", "is"]
=======
Attributes[recognizedOptionsQ] = HoldFirst;
recognizedOptionsQ[expr_, func_, opts_] := With[{unrecognizedOptions = FilterRules[opts, Except[Options[func]]]},
	If[unrecognizedOptions === {},
		True,
	(* else, some options are not recognized *)
		Message[func::optx, unrecognizedOptions[[1]], Defer[expr]];
		False
	]
>>>>>>> dffc02c1
]


(* ::Section:: *)
(*Message templates*)


messageTemplate["setNotList"] =
	"The set specification `2` should be a List.";


messageTemplate["invalidRules"] =
	"The rule specification `2` should be either a Rule, RuleDelayed, or " ~~
	"a List of them.";


messageTemplate["nonIntegerIterations"] =
	"The `2` `3` should be a non-negative integer or infinity.";


messageTemplate["tooSmallStepLimit"] =
	"The maximum `2` `3` is smaller than that in initial condition `4`.";


messageTemplate["nonListExpressions"] =
	"Encountered expression `2` which is not a list, even though a constraint on vertices is specified.";


messageTemplate["invalidMethod"] =
	"Method should be one of " <> ToString[$SetReplaceMethods, InputForm] <> ".";


messageTemplate["lowLevelNotImplemented"] =
	"Low level implementation is only available for local rules, " <>
	"and only for sets of lists (hypergraphs).";


messageTemplate["noLowLevel"] =
	"Low level implementation was not compiled for your system type.";


messageTemplate["notRules"] =
	"The rule specification `2` should be either a Rule, or a List of rules.";


messageTemplate["unknownProperty"] =
	"Property \"`2`\" should be one of \"Properties\".";


messageTemplate["badProperty"] =
    "Ill-formed property \"`2`\".";


messageTemplate["ambiguousProperty"] =
    "Property \"`2`\" is ambiguous.";


messageTemplate["pargx"] =
	"Property \"`2`\" requested with `3` argument`4`; " <>
	"`5``6``7``8` argument`9` `10` expected.";


messageTemplate["stepTooLarge"] =
	"`2` `3` requested out of `4` total.";


messageTemplate["stepNotInteger"] =
	"`2` `3` must be an integer.";


messageTemplate["multiwayFinalStepLimit"] =
	"The limit for the `2` is not supported for multiway systems.";


messageTemplate["nonopt"] =
	"Options expected (instead of `3`) " <>
	"beyond position 1 for `2` property. " <>
	"An option must be a rule or a list of rules.";


messageTemplate["optx"] =
	"Unknown option `2` for \"CausalGraph\" property. " <>
	"Only Graph options are accepted.";


messageTemplate["multiwayState"] =
	"Multiple destroyer events found for edge index `2`. States are not supported for multiway systems.";<|MERGE_RESOLUTION|>--- conflicted
+++ resolved
@@ -16,11 +16,8 @@
 
 
 PackageScope["makeMessage"]
-<<<<<<< HEAD
+PackageScope["recognizedOptionsQ"]
 PackageScope["makePargxMessage"]
-=======
-PackageScope["recognizedOptionsQ"]
->>>>>>> dffc02c1
 
 
 (* ::Section:: *)
@@ -33,7 +30,6 @@
 )
 
 
-<<<<<<< HEAD
 (* ::Subsubsection:: *)
 (*Property argument counts*)
 
@@ -50,7 +46,9 @@
     If[expectedArgs[[1]] != expectedArgs[[2]], expectedArgs[[2]], ""],
     If[expectedArgs[[1]] != expectedArgs[[2]] || expectedArgs[[1]] != 1, "s", ""],
     If[expectedArgs[[1]] != expectedArgs[[2]] || expectedArgs[[1]] != 1, "are", "is"]
-=======
+]
+
+
 Attributes[recognizedOptionsQ] = HoldFirst;
 recognizedOptionsQ[expr_, func_, opts_] := With[{unrecognizedOptions = FilterRules[opts, Except[Options[func]]]},
 	If[unrecognizedOptions === {},
@@ -59,7 +57,6 @@
 		Message[func::optx, unrecognizedOptions[[1]], Defer[expr]];
 		False
 	]
->>>>>>> dffc02c1
 ]
 
 
