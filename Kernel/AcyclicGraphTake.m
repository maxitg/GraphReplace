--- conflicted
+++ resolved
@@ -23,7 +23,6 @@
   !Developer`CheckArgumentCount[AcyclicGraphTake[args], 2, 2] && False;
 
 (* main *)
-<<<<<<< HEAD
 expr : AcyclicGraphTake[graph_, vertices_] := ModuleScope[
   res = Catch[acyclicGraphTake[graph, vertices]];
   If[FailureQ[res], Switch[res[[1]],
@@ -32,11 +31,6 @@
     "invalidVertex", Message[AcyclicGraphTake::invalidVertex, res[[2, "vertex"]], HoldForm @ expr]
   ]];
   res /; !FailureQ[res]
-=======
-expr : AcyclicGraphTake[graph_, vertexList_] := ModuleScope[
-  res = Catch[acyclicGraphTake[HoldForm @ expr, graph, vertexList]];
-  res /; res =!= $Failed
->>>>>>> eb6ea6d5
 ];
 
 (* Normal form *)
