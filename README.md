[![Discord](https://img.shields.io/discord/761616685173309481?logo=Discord)](https://discord.setreplace.org)

[Wolfram Models as Set Substitution Systems](#wolfram-models-as-set-substitution-systems) | [Getting Started](#getting-started) | [Symbols and Functions](#symbols-and-functions) | [Physics](#physics) | [Acknowledgements](#acknowledgements)

# Wolfram Models as Set Substitution Systems

## Set Substitution Systems

*SetReplace* is a [Wolfram Language](https://www.wolfram.com/language/) package for manipulating set substitution systems. To understand what a set substitution system does consider an unordered set of elements:

```wl
{1, 2, 5, 3, 6}
```

We can set up an operation on this set which would take any of the two elements and replace them with their sum:

```wl
{a_, b_} :> {a + b}
```

In *SetReplace*, this can be expressed as the following (the new element `1 + 2 -> 3` is put at the end)

```wl
In[] := SetReplace[{1, 2, 5, 3, 6}, {a_, b_} :> {a + b}]
Out[] = {5, 3, 6, 3}
```

Note that this is similar to [`SubsetReplace`](https://reference.wolfram.com/language/ref/SubsetReplace.html) function of Wolfram Language (introduced in version 12.1, it replaces all non-overlapping subsets at once by default):

```wl
In[] := SubsetReplace[{1, 2, 5, 3, 6}, {a_, b_} :> a + b]
Out[] = {3, 8, 6}
```

## Wolfram Models

A more interesting case (which we call a Wolfram model) is one where the set elements are related to each other. Specifically, we can consider a set of ordered lists of atomic vertices; in other words, an ordered hypergraph.

As an example consider a set:

```wl
{{1, 2, 3}, {2, 4, 5}, {4, 6, 7}}
```

We can render it as a collection of ordered hyperedges:

```wl
In[] := WolframModelPlot[{{1, 2, 3}, {2, 4, 5}, {4, 6, 7}},
 VertexLabels -> Automatic]
```

<img src="Documentation/Images/BasicHypergraphPlot.png" width="478">

We can then have a rule which would pick a subset of these hyperedges related through common vertices (much like a join query) and replace them with something else:

```wl
{{v1_, v2_, v3_}, {v2_, v4_, v5_}} :>
 Module[{v6}, {{v5, v6, v1}, {v6, v4, v2}, {v4, v5, v3}}]
```

Note the [`Module`](https://reference.wolfram.com/language/ref/Module.html) on the right-hand side creates a new variable (vertex) which causes the hypergraph to grow. Due to optimizations, it's not always a [`Module`](https://reference.wolfram.com/language/ref/Module.html) that creates vertices, so its name may be different. After a single replacement we get this (the new vertex is v11):

```wl
In[] := WolframModelPlot[SetReplace[{{1, 2, 3}, {2, 4, 5}, {4, 6, 7}},
  {{v1_, v2_, v3_}, {v2_, v4_, v5_}} :>
   Module[{v6}, {{v5, v6, v1}, {v6, v4, v2}, {v4, v5, v3}}]],
 VertexLabels -> Automatic]
```

<img src="Documentation/Images/EvolutionResult1Step.png" width="478">

After 10 steps, we get a more complicated structure:

```wl
In[] := WolframModelPlot[SetReplace[{{1, 2, 3}, {2, 4, 5}, {4, 6, 7}},
  {{v1_, v2_, v3_}, {v2_, v4_, v5_}} :>
   Module[{v6}, {{v5, v6, v1}, {v6, v4, v2}, {v4, v5, v3}}], 10],
 VertexLabels -> Automatic]
```

<img src="Documentation/Images/EvolutionResult10Steps.png" width="478">

And after 100 steps, it gets even more elaborate:

```wl
In[] := WolframModelPlot[SetReplace[{{1, 2, 3}, {2, 4, 5}, {4, 6, 7}},
  {{v1_, v2_, v3_}, {v2_, v4_, v5_}} :>
   Module[{v6}, {{v5, v6, v1}, {v6, v4, v2}, {v4, v5, v3}}], 100]]
```

<img src="Documentation/Images/EvolutionResult100Steps.png" width="478">

Exploring the hypergraph models of this variety is the primary purpose of this package.

# Getting Started

## Dependencies

You only need three things to use *SetReplace*:

* Windows, macOS 10.12+, or Linux.
* [Wolfram Language 12.1+](https://www.wolfram.com/language/) including [WolframScript](https://www.wolfram.com/wolframscript/). A free version is available as [Wolfram Engine](https://www.wolfram.com/engine/).
* A C++17 compiler to build the low-level part of the package. Instructions on how to set up a compiler to use in WolframScript are [here](https://reference.wolfram.com/language/CCompilerDriver/tutorial/SpecificCompilers.html#509267359).

## Build Instructions

To build:

1. `cd` to the root directory of the repository.
2. Run `./build.wls` to create the paclet file. If you see an error message about c++17, make sure the C++ compiler you are using is up-to-date. If your default system compiler does not support c++17, you can choose a different one with environmental variables. The following, for instance, typically works on a Mac:

    ```bash
    COMPILER=CCompilerDriver\`ClangCompiler\`ClangCompiler COMPILER_INSTALLATION=/usr/bin ./build.wls
    ```

    Here `ClangCompiler` can be replaced with one of ``<< CCompilerDriver`; "Compiler" /. CCompilerDriver`CCompilers[Full]``, and `COMPILER_INSTALLATION` is a directory in which the compiler binary can be found.

3. Run `./install.wls` to install the paclet into your Wolfram system.
4. Evaluate `PacletDataRebuild[]` in all running Wolfram kernels.
5. Evaluate ``<< SetReplace` `` every time before using the package.

A less frequently updated version is available through the Wolfram public paclet server and can be installed with `PacletInstall["SetReplace"]`.

## Contributing

Keep in mind that this is an active research project. While we try to keep the main functionality backward compatible, it might change in the future as we adjust our models and find better ways of analysis. Keep that in mind when building on top of *SetReplace*, and keep track of [git SHAs](Documentation/SymbolsAndFunctions/UtilityFunctions/BuildData.md) as you go.

*SetReplace* is an open-source project, and everyone is welcome to contribute. Read our [contributing guidelines](.github/CONTRIBUTING.md) to get started.

We have a [Discord server](https://discord.setreplace.org). If you would like to contribute but have questions or don't know where to start, this is the perfect place! In addition to helping new contributors, we discuss feature and research ideas. So, if you are interested, please join!

# Symbols and Functions

<<<<<<< HEAD
[SetReplace\*](#setreplace) | [ToPatternRules](#topatternrules) | [WolframModel and WolframModelEvolutionObject](#wolframmodel-and-wolframmodelevolutionobject) | [WolframModelPlot](#wolframmodelplot) | [RulePlot of WolframModel](#ruleplot-of-wolframmodel) | [Utility Functions](#utility-functions)

## SetReplace*

**`SetReplace`** (and related **`SetReplaceList`**, **`SetReplaceAll`**, **`SetReplaceFixedPoint`** and **`SetReplaceFixedPointList`**) are the functions the package is named after. They are quite simple, and perform replacement operations either one-at-a-time (as in the case of `SetReplace`), to all non-overlapping subsets (`SetReplaceAll`), or until no more matches can be made (`SetReplaceFixedPoint`). A suffix `*List` implies the function returns a list of sets after each step instead of just the final result.

These functions are good for their simplicity and can be primarily used to obtain replacement results. [`WolframModel`](#wolframmodel-and-wolframmodelevolutionobject) is an advanced version of these functions and incorporates all of their features plus more sophisticated analysis capabilities.

As was mentioned previously, `SetReplace` performs a single iteration if called with two arguments:

```wl
In[] := SetReplace[set, rule]
```

For example,

```wl
In[] := SetReplace[{1, 2, 5, 3, 6}, {a_, b_} :> {a + b}]
Out[] = {5, 3, 6, 3}
```

It can be supplied a third argument specifying the number of replacements (the same can be achieved using [`Nest`](https://reference.wolfram.com/language/ref/Nest.html)):

```wl
In[] := SetReplace[{1, 2, 5, 3, 6}, {a_, b_} :> {a + b}, 2]
Out[] = {6, 3, 8}
```

If the number of replacements is set to [`Infinity`](https://reference.wolfram.com/language/ref/Infinity.html) calling `SetReplace` is equivalent to `SetReplaceFixedPoint`:

```wl
In[] := SetReplace[{1, 2, 5, 3, 6}, {a_, b_} :> {a + b}, Infinity]
Out[] = {17}
```

It is possible to use multiple rules (here the replacements `{1, 5} -> {5}` and `{2, 6} -> {8}` are made):

```wl
In[] := SetReplace[{1, 2, 5, 3, 6},
 {{a_?EvenQ, b_?EvenQ} :> {a + b}, {a_?OddQ, b_?OddQ} :> {a b}}, 2]
Out[] = {3, 5, 8}
```

`SetReplaceList` can be used to see the set after each replacement (here a list is omitted on the right-hand side of the rule, which can be done if the subset only contains a single element). Similar to `SetReplace`, if the number of steps is [`Infinity`](https://reference.wolfram.com/language/ref/Infinity.html), it's equivalent to `SetReplaceFixedPointList`:

```wl
In[] := SetReplaceList[{1, 2, 5, 3, 6}, {a_, b_} :> a + b, Infinity]
Out[] = {{1, 2, 5, 3, 6}, {5, 3, 6, 3}, {6, 3, 8}, {8, 9}, {17}}
```

`SetReplaceAll` replaces all non-overlapping subsets:

```wl
In[] := SetReplaceAll[{1, 2, 5, 3, 6}, {a_, b_} :> a + b]
Out[] = {6, 3, 8}
```

`SetReplaceFixedPoint` and `SetReplaceFixedPointList` perform replacements for as long as possible as previously mentioned:

```wl
In[] := SetReplaceFixedPoint[{1, 2, 5, 3, 6}, {a_, b_} :> a + b]
Out[] = {17}
```

```wl
In[] := SetReplaceFixedPointList[{1, 2, 5, 3, 6}, {a_, b_} :> a + b]
Out[] = {{1, 2, 5, 3, 6}, {5, 3, 6, 3}, {6, 3, 8}, {8, 9}, {17}}
```

All of these functions have [`Method`](#method), [`TimeConstraint`](#timeconstraint) and [`"EventOrderingFunction"`](#eventorderingfunction) options. [`TimeConstraint`](#timeconstraint) is self-explanatory. The other two work the same way as they do in [`WolframModel`](#wolframmodel-and-wolframmodelevolutionobject), and we describe them further in the [`WolframModel`](#wolframmodel-and-wolframmodelevolutionobject) section.

## ToPatternRules

**`ToPatternRules`** is a convenience function used to quickly enter rules such as the one mentioned previously:

```wl
{{v1_, v2_, v3_}, {v2_, v4_, v5_}} :>
 Module[{v6}, {{v5, v6, v1}, {v6, v4, v2}, {v4, v5, v3}}]
```

This is the type of rule we study the most, and it satisfies the following set of conditions:

* Both input and output subsets consist of ordered lists of atomic vertices.
* The input (left-hand side) only contains patterns, it never refers to explicit vertex names.
* The name of the vertex is only used to identify it, it does not contain any additional information. In particular, there are no conditions on the left-hand side of the rule (neither on the entire subset nor on individual vertices or edges), except for the implicit condition of the same vertices appearing multiple times.
* The output may contain new vertices (the ones that don't appear on the left-hand side), in which case [`Module`](https://reference.wolfram.com/language/ref/Module.html) is used to create them.

`ToPatternRules` provides a more straightforward way to specify such rules by automatically assuming that all level-2 expressions on the left-hand side are patterns, and vertices used on the right that don't appear on the left are new and should be created with a [`Module`](https://reference.wolfram.com/language/ref/Module.html). For example, the rule above can simply be written as

```wl
In[] := ToPatternRules[{{v1, v2, v3}, {v2, v4, v5}} ->
  {{v5, v6, v1}, {v6, v4, v2}, {v4, v5, v3}}]
Out[] = {{v1_, v2_, v3_}, {v2_, v4_, v5_}} :>
 Module[{v6}, {{v5, v6, v1}, {v6, v4, v2}, {v4, v5, v3}}]
```

or even simpler as

```wl
In[] := ToPatternRules[{{1, 2, 3}, {2, 4, 5}} ->
  {{5, 6, 1}, {6, 4, 2}, {4, 5, 3}}]
Out[] = {{v1_, v2_, v3_}, {v2_, v4_, v5_}} :>
 Module[{v6}, {{v5, v6, v1}, {v6, v4, v2}, {v4, v5, v3}}]
```

This last form of the rule is the one that we use most often and is also the one [`WolframModel`](#wolframmodel-and-wolframmodelevolutionobject) accepts by default.

`ToPatternRules` is listable in a trivial way:

```wl
In[] := ToPatternRules[{{{1, 2}} -> {{1, 2}, {2, 3}},
  {{1, 2}} -> {{1, 3}, {3, 2}}}]
Out[] = {{{v1_, v2_}} :> Module[{v3}, {{v1, v2}, {v2, v3}}],
 {{v1_, v2_}} :> Module[{v3}, {{v1, v3}, {v3, v2}}]}
```

## WolframModel and WolframModelEvolutionObject

[Rule Specification](#rule-specification) | [Automatic Initial State](#automatic-initial-state) | [Step Limiters](#step-limiters) | [Properties](#properties) | [Options](#options)

**`WolframModel`** is the primary function of the package. It provides tools for the generation and analysis of set substitution systems. It can compute many different properties of the evolution and has many different options, which we describe in the corresponding subsections.

The most basic way to call it is

```wl
In[] := WolframModel[rule, initial set, step count]
```

For example,

```wl
In[] := WolframModel[{{1, 2, 3}, {2, 4, 5}} ->
  {{5, 6, 1}, {6, 4, 2}, {4, 5, 3}},
 {{1, 2, 3}, {2, 4, 5}, {4, 6, 7}}, 10]
```

<img src="READMEImages/EvolutionObject10Steps.png" width="493">

Note that this call is different from the [`SetReplace`](#setreplace) function in a variety of ways:

* The order of arguments is switched, the rule goes first.
* The rule is specified in the "anonymous" form ([`ToPatternRules`](#topatternrules) is done implicitly).
* The number of steps here is the number of generations, which is equivalent to steps of [`SetReplaceAll`](#setreplace). Here each edge can have at most 10 generations of predecessors.
* The output is not a final state, but a **`WolframModelEvolutionObject`** containing the entire evolution (similar to [`SetReplaceList`](#setreplace) but with additional information about the relationships between edges and the events that produced them. From the information field on that object, one can see that the evolution was done for 10 generations (i.e., the evolution did not terminate early), and 109 replacements (aka events) were made in total. More [properties](#properties) can be computed from an evolution object.

To see the information an evolution object contains, let's make one with a smaller number of generations:

```wl
In[] := WolframModel[{{1, 2, 3}, {2, 4, 5}} ->
  {{5, 6, 1}, {6, 4, 2}, {4, 5, 3}},
 {{1, 2, 3}, {2, 4, 5}, {4, 6, 7}}, 3]
```

<img src="READMEImages/EvolutionObject3Steps.png" width="487">

One can easily see its internal structure in its [`InputForm`](https://reference.wolfram.com/language/ref/InputForm.html):

<img src="READMEImages/InputFormOfEvolutionObject.png" width="594">

```wl
Out[] = WolframModelEvolutionObject[<|
  "Version" -> 2,
  "Rules" -> {{1, 2, 3}, {2, 4, 5}} ->
    {{5, 6, 1}, {6, 4, 2}, {4, 5, 3}},
  "MaxCompleteGeneration" -> 3,
  "TerminationReason" -> "MaxGenerationsLocal",
  "AtomLists" -> {{1, 2, 3}, {2, 4, 5}, {4, 6, 7}, {5, 8, 1}, {8, 4,
     2}, {4, 5, 3}, {7, 9, 8}, {9, 6, 4}, {6, 7, 2}, {1, 10, 4}, {10,
     8, 5}, {8, 1, 3}, {4, 11, 7}, {11, 6, 9}, {6, 4, 8}, {5, 12,
     1}, {12, 8, 10}, {8, 5, 4}},
  "EventRuleIDs" -> {0, 1, 1, 1, 1, 1},
  "EventInputs" -> {{}, {1, 2}, {5, 3}, {6, 4}, {7, 8}, {10, 11}},
  "EventOutputs" -> {{1, 2, 3}, {4, 5, 6}, {7, 8, 9}, {10, 11,
     12}, {13, 14, 15}, {16, 17, 18}},
  "EventGenerations" -> {0, 1, 2, 2, 3, 3}|>]
```

The most important part of this [`Association`](https://reference.wolfram.com/language/ref/Association.html) is `"AtomLists"` which includes all set elements (aka expressions or edges) ever created throughout evolution.

In this particular example, it begins with `{1, 2, 3}`, `{2, 4, 5}` and `{4, 6, 7}`, which is the initial set. It is then followed by `{5, 8, 1}`, `{8, 4, 2}` and `{4, 5, 3}` which are the edges created in the first replacement event (the new vertex `8` here is named with the first unused integer, see [`"VertexNamingFunction"`](#vertexnamingfunction) for details about naming). These edges are followed by four more triples of edges corresponding to the outputs of remaining events.

`"AtomLists"` contains edges from all steps and is by itself insufficient to determine to which step a particular edge belongs. For example, `{5, 8, 1}` only appears in the result after a single step and `{7, 9, 8}` after two steps. Here we use [`"StatesList"`](#states) property to demonstrate that:

<img src="READMEImages/StatesListOfEvolutionObject.png" width="613">

```wl
Out[] = {{{1, 2, 3}, {2, 4, 5}, {4, 6, 7}},
 {{4, 6, 7}, {5, 8, 1}, {8, 4, 2}, {4, 5, 3}},
 {{7, 9, 8}, {9, 6, 4}, {6, 7, 2}, {1, 10, 4}, {10, 8, 5}, {8, 1,
   3}},
 {{6, 7, 2}, {8, 1, 3}, {4, 11, 7}, {11, 6, 9}, {6, 4, 8}, {5, 12,
   1}, {12, 8, 10}, {8, 5, 4}}}
```

Note that a set element is not duplicated in `"AtomLists"` if it exists in multiple steps. For example, `{6, 7, 2}` appears in the set after both two and three steps, but it only appears in `"AtomLists"` once because it was never used as an input during the 3rd step.

Other properties of the evolution object describe the relationships between edges and the features of the evolution:

* `"Version"` is the data format of the evolution object. This description is for version 2, which is the first version to support multiway systems. Version 1 does not have the `"Version"` key. The objects of older versions are automatically migrated when they are evaluated.
* `"Rules"` is an exact copy of the corresponding `WolframModel` argument.
* `"MaxCompleteGenerations"` shows the largest generation in which no matches are possible that only involve expressions of this or earlier generations. In this particular case, it is the same as the largest generation of any edge, but it might be different if a more elaborate [step specification](#step-limiters) is used.
* `"TerminationReason"` shows the reason evaluation was stopped. See the [`"TerminationReason"`](#termination-reason) property for more details.
* `"EventRuleIDs"` shows which rule was used for each event. It's rather boring in this particular case, as this example only has one rule. See [Rule Indices for Events](#rule-indices-for-events) for a more interesting case. The first value, `0`, corresponds to the initial event, which is included in the evolution object but is omitted [by default](#includeboundaryevents) when computing [properties](#properties).
* `"EventInputs"` shows which edge indices from `"AtomLists"` were used in each event. The order corresponds to the input patterns of the rules. The first value, `{}`, again corresponds to the initial event. Note, the same index can appear multiple times in [multiway systems](#eventselectionfunction).
* `"EventOutputs"` similarly shows which edge indices from `"AtomLists"` were produced by each event. There are no duplicates in these lists because events always generate new edges.
* `"EventGenerations"` shows how many layers of predecessors a given event has.

A specific property can be requested from an evolution object by supplying it as an argument to the object itself:

<img src="READMEImages/EventsCountOfEvolutionObject.png" width="629">

```wl
Out[] = 109
```

[Properties section](#properties) describes and gives examples for each available property. The full list of them can also be obtained with the `"Properties"` property:

<img src="READMEImages/PropertiesOfEvolutionObject.png" width="619">

```wl
Out[] = {"EvolutionObject", "FinalState", "FinalStatePlot", "StatesList",
  "StatesPlotsList", "EventsStatesPlotsList",
  "AllEventsStatesEdgeIndicesList", "AllEventsStatesList",
  "GenerationEdgeIndices", "Generation", "StateEdgeIndicesAfterEvent",
   "StateAfterEvent", "TotalGenerationsCount",
  "PartialGenerationsCount", "GenerationsCount", "GenerationComplete",
   "AllEventsCount", "GenerationEventsCountList",
  "GenerationEventsList", "FinalDistinctElementsCount",
  "AllEventsDistinctElementsCount", "VertexCountList",
  "EdgeCountList", "FinalEdgeCount", "AllEventsEdgesCount",
  "AllEventsGenerationsList", "ExpressionsEventsGraph", "CausalGraph",
   "LayeredCausalGraph", "TerminationReason", "AllEventsRuleIndices",
  "AllEventsList", "EventsStatesList", "EdgeCreatorEventIndices",
  "EdgeDestroyerEventsIndices", "EdgeDestroyerEventIndices",
  "EdgeGenerationsList", "ExpressionsSeparation", "Properties",
  "Version", "Rules", "CompleteGenerationsCount",
  "AllEventsEdgesList"}
```

Some properties take additional arguments, which can be supplied after the property name:

<img src="READMEImages/StateAfterEventOfEvolutionObject.png" width="691">

```wl
Out[] = {{8, 1, 3}, {5, 12, 1}, {12, 8, 10}, {8, 5, 4}, {2, 13, 11}, {13, 7,
  6}, {7, 2, 9}, {7, 14, 6}, {14, 11, 4}, {11, 7, 8}}
```

A particular generation can be extracted simply by its number (including, i.e., -1 for the final state):

<img src="READMEImages/GenerationOfEvolutionObject.png" width="516">

```wl
Out[] = {{6, 7, 2}, {8, 1, 3}, {4, 11, 7}, {11, 6, 9}, {6, 4, 8}, {5, 12,
  1}, {12, 8, 10}, {8, 5, 4}}
```

If a property does not take any arguments, it can be specified directly in `WolframModel` as the fourth argument:

```wl
In[] := WolframModel[{{1, 2, 3}, {2, 4, 5}} ->
  {{5, 6, 1}, {6, 4, 2}, {4, 5, 3}},
 {{1, 2, 3}, {2, 4, 5}, {4, 6, 7}}, 10, "EdgeCountList"]
Out[] = {3, 4, 6, 8, 12, 18, 24, 36, 54, 76, 112}
```

All properties available to use directly in `WolframModel` can be looked up in `$WolframModelProperties` (there are more properties here compared to the list above because some properties are available under multiple names, and only the canonical name is listed above):

```wl
In[] := $WolframModelProperties
Out[] = {"AllEventsCount", "AllEventsDistinctElementsCount",
  "AllEventsEdgesCount", "AllEventsEdgesList",
  "AllEventsGenerationsList", "AllEventsList", "AllEventsRuleIndices",
   "AllEventsStatesEdgeIndicesList", "AllEventsStatesList",
  "AllExpressions", "AtomsCountFinal", "AtomsCountTotal",
  "CausalGraph", "CompleteGenerationsCount", "CreatorEvents",
  "DestroyerEvents", "EdgeCountList", "EdgeCreatorEventIndices",
  "EdgeDestroyerEventIndices", "EdgeDestroyerEventsIndices",
  "EdgeGenerationsList", "EventGenerations", "EventGenerationsList",
  "EventsCount", "EventsList", "EventsStatesList",
  "EventsStatesPlotsList", "EvolutionObject", "ExpressionGenerations",
   "ExpressionsCountFinal", "ExpressionsCountTotal",
  "ExpressionsEventsGraph", "FinalDistinctElementsCount",
  "FinalEdgeCount", "FinalState", "FinalStatePlot",
  "GenerationComplete", "GenerationEventsCountList",
  "GenerationEventsList", "GenerationsCount", "LayeredCausalGraph",
  "MaxCompleteGeneration", "PartialGenerationsCount", "StatesList",
  "StatesPlotsList", "TerminationReason", "TotalGenerationsCount",
  "UpdatedStatesList", "Version", "VertexCountList"}
```

Multiple properties can also be specified in a list (only in `WolframModel`, not in `WolframModelEvolutionObject`):

```wl
In[] = WolframModel[{{1, 2, 3}, {2, 4, 5}} ->
  {{5, 6, 1}, {6, 4, 2}, {4, 5, 3}},
 {{1, 2, 3}, {2, 4, 5}, {4, 6, 7}}, 10,
 {"EdgeCountList", "VertexCountList"}]
Out[] = {{3, 4, 6, 8, 12, 18, 24, 36, 54, 76, 112},
 {7, 8, 10, 12, 16, 22, 28, 40, 58, 80, 116}}
```

### Rule Specification

#### Multiple Rules

Multiple rules can simply be specified as a list of rules:

```wl
In[] := WolframModel[{{{1, 1, 2}} -> {{2, 2, 1}, {2, 3, 2}, {1, 2, 3}},
  {{1, 2, 1}, {3, 4, 2}} -> {{4, 3, 2}}}, {{1, 1, 1}}, 4]
```

<img src="READMEImages/EvolutionObjectFromMultipleRules.png" width="488">

To see which rules were used for each replacement:

<img src="READMEImages/AllEventsRuleIndicesOfEvolutionObject.png" width="708">

```wl
Out[] = {1, 1, 1, 1, 1, 1, 2, 1, 1, 1, 2, 1, 2}
```

#### Pattern Rules

Pattern rules (i.e., the kind of rules used in the [`SetReplace`](#setreplace) function) can be specified as well. As an example, previously described call to [`SetReplaceList`](#setreplace) can be reproduced as

```wl
In[] := WolframModel[<|"PatternRules" -> {a_, b_} :> a + b|>,
 {1, 2, 5, 3, 6}, Infinity, "AllEventsStatesList"]
Out[] = {{1, 2, 5, 3, 6}, {5, 3, 6, 3}, {6, 3, 8}, {8, 9}, {17}}
```

One can even add conditions spanning multiple expressions:

```wl
In[] := WolframModel[<|"PatternRules" -> {a_, b_} /; a > b :> a - b|>,
 {1, 1, 5, 3, 6}, Infinity, "AllEventsStatesList"]
Out[] = {{1, 1, 5, 3, 6}, {1, 3, 6, 4}, {6, 4, 2}, {2, 2}}
```

### Automatic Initial State

An initial state consisting of an appropriate number of (hyper) self-loops can be automatically produced for anonymous (non-pattern) rules. Here we evolve the system for 0 steps and ask the evolution object for the 0-th generation aka the initial state:

```wl
In[] := WolframModel[{{1, 2}, {1, 2}} -> {{3, 2}, {3, 2}, {2, 1}, {1, 3}},
  Automatic, 0][0]
Out[] = {{1, 1}, {1, 1}}
```

That even works for multiple rules in which case the loops are chosen in such a way that any of the rules can match:

```wl
In[] := WolframModel[{{{1, 2}, {1, 2}} ->
    {{3, 2}, {3, 2}, {2, 1, 3}, {2, 3}},
   {{2, 1, 3}, {2, 3}} -> {{2, 1}, {1, 3}}}, Automatic, 0][0]
Out[] = {{1, 1}, {1, 1}, {1, 1, 1}}
```

Note that because different patterns can be matched to the same symbol, this initial state is guaranteed to match the rules at least once (no guarantees after that).

### Step Limiters

The standard numeric argument to `WolframModel` specifies the number of generations:

```wl
In[] := WolframModel[{{1, 2, 3}, {4, 5, 6}, {2, 5}, {5, 2}} ->
  {{7, 1, 8}, {9, 3, 10}, {11, 4, 12}, {13, 6, 14}, {7, 13}, {13,
    7}, {8, 10}, {10, 8}, {9, 11}, {11, 9}, {12, 14}, {14, 12}},
 {{1, 2, 3}, {4, 5, 6}, {1, 4}, {4, 1}, {2, 5}, {5, 2}, {3, 6}, {6,
   3}}, 6, "FinalStatePlot"]
```

<img src="READMEImages/MaxGenerationsFinalStatePlot.png" width="478">

Alternatively, an [`Association`](https://reference.wolfram.com/language/ref/Association.html) can be used to specify a more elaborate limiting condition:

```wl
In[] := WolframModel[{{1, 2, 3}, {4, 5, 6}, {2, 5}, {5, 2}} ->
  {{7, 1, 8}, {9, 3, 10}, {11, 4, 12}, {13, 6, 14}, {7, 13}, {13,
    7}, {8, 10}, {10, 8}, {9, 11}, {11, 9}, {12, 14}, {14, 12}},
 {{1, 2, 3}, {4, 5, 6}, {1, 4}, {4, 1}, {2, 5}, {5, 2}, {3, 6}, {6,
   3}},
 <|"MaxVertices" -> 300, "MaxEvents" -> 200|>, "FinalStatePlot"]
```

<img src="READMEImages/MaxVerticesFinalStatePlot.png" width="478">

Note that the final state here is "less symmetric" because its last generation is incomplete (more on that [later](#hypergraphautomorphismgroup)). Such incomplete generations can be automatically trimmed by setting [`"IncludePartialGenerations" -> False`](#includepartialgenerations).

One can also see the presence of an incomplete generation by looking at the evolution object (note `5...6` which means 5 generations are complete, and 1 is not). Expanding the object's information, one can also see that in this particular case the evolution was terminated because `"MaxVertices"` (not `"MaxEvents"`) condition was reached:

```wl
In[] := WolframModel[{{1, 2, 3}, {4, 5, 6}, {2, 5}, {5, 2}} ->
  {{7, 1, 8}, {9, 3, 10}, {11, 4, 12}, {13, 6, 14}, {7, 13}, {13,
    7}, {8, 10}, {10, 8}, {9, 11}, {11, 9}, {12, 14}, {14, 12}},
 {{1, 2, 3}, {4, 5, 6}, {1, 4}, {4, 1}, {2, 5}, {5, 2}, {3, 6}, {6,
   3}},
 <|"MaxVertices" -> 300, "MaxEvents" -> 200|>]
```

<img src="READMEImages/MaxVerticesEvolutionObject.png" width="753">

All possible keys in that association are:

* `"MaxEvents"`: limit the number of individual replacements (in the [`SetReplace`](#setreplace) function meaning).
* `"MaxGenerations"`: limit the number of generations (steps in [`SetReplaceAll`](#setreplace) meaning), same as specifying steps directly as a number in `WolframModel`.
* `"MaxVertices"`: limit the number of vertices in the *final* state only (the total count throughout evolution might be larger). This limit stops evolution if the next event, if applied, would put the state over the limit. Note once such an event is encountered, the evolution stops immediately even if other matches exist that would not put the vertex count over the limit.
* `"MaxVertexDegree"`: limit the number of final state edges in which any particular vertex is involved. Works in a similar way to `"MaxVertices"`.
* `"MaxEdges"`: limit the number of edges (set elements) in the final state. Works similarly to `"MaxVertices"`.

Any combination of these can be used, in which case the earliest triggered condition stops the evolution.

Note also that `"MaxGenerations"` works differently from the other limiters, as the matching algorithm would not even attempt to match edges with generations over the limit. Therefore unlike, i.e., `"MaxVertices"`, which would terminate the evolution immediately once the limit-violating event is attempted, `"MaxGenerations"` would keep "filling in" events for as long as possible until no further matches within allowed generations are possible.

It is also possible to set the step count to `Automatic`, in which case `WolframModel` tries to automatically pick a number of steps that showcases the evolution without taking too long. It stops the evolution sooner if the state grows quickly:

```wl
In[] := WolframModel[{{1, 2, 3}, {2, 4, 5}} -> {{5, 6, 1}, {6, 4, 2}, {4, 5,
    3}},
 {{1, 2, 3}, {2, 4, 5}, {4, 6, 7}}, Automatic]
```

<img src="READMEImages/AutomaticStepsGrowing.png" width="491">

But evolves the rule much longer if it does not grow:

```wl
In[] := WolframModel[<|"PatternRules" -> {{a_, b_}} :> {{a + b, a - b}}|>,
 {{1, 1}}, Automatic]
```

<img src="READMEImages/AutomaticStepsNotGrowing.png" width="565">

Currently, it's equivalent to `<|"MaxEvents" -> 5000, "MaxVertices" -> 200|>`, setting `TimeConstraint -> 5` (it still returns values for all properties even if terminated due to time constraint), and `"IncludePartialGenerations" -> False`, but it may be adjusted in future updates.

### Properties

[States](#states) | [Plots of States](#plots-of-states) | [Plots of Events](#plots-of-events) | [All Edges throughout Evolution](#all-edges-throughout-evolution) | [States as Edge Indices](#states-as-edge-indices) | [Events](#events) | [Events and States](#events-and-states) | [Creator and Destroyer Events](#creator-and-destroyer-events) | [Causal Graphs](#causal-graphs) | [Expression Separations](#expression-separations) | [Rule Indices for Events](#rule-indices-for-events) | [Edge and Event Generations](#edge-and-event-generations) | [Termination Reason](#termination-reason) | [Generation Counts](#generation-counts) | [Event Counts](#event-counts) | [Element Count Lists](#element-count-lists) | [Final Element Counts](#final-element-counts) | [Total Element Counts](#total-element-counts) | [Rules](#rules) | [Version](#version)

#### States

These are the properties used to extract states at a particular moment in the evolution. They always return lists, but in the examples below, we plot them for clarity.

**`"FinalState"`** (aka -1) yields the state obtained after all replacements of the evolution have been made:

```wl
In[] := WolframModelPlot @ WolframModel[{{1, 2, 3}, {4, 5, 6}, {1, 4}} ->
   {{2, 7, 8}, {3, 9, 10}, {5, 11, 12}, {6, 13, 14}, {8, 12}, {11,
     10}, {13, 7}, {14, 9}},
  {{1, 1, 1}, {1, 1, 1}, {1, 1}, {1, 1}, {1, 1}}, 6, "FinalState"]
```

<img src="READMEImages/FinalStatePlot.png" width="478">

**`"StatesList"`** yields the list of states at each generation:

```wl
In[] := WolframModelPlot /@ WolframModel[{{1, 2, 3}, {4, 5, 6}, {1, 4}} ->
   {{2, 7, 8}, {3, 9, 10}, {5, 11, 12}, {6, 13, 14}, {8, 12}, {11,
     10}, {13, 7}, {14, 9}},
  {{1, 1, 1}, {1, 1, 1}, {1, 1}, {1, 1}, {1, 1}}, 6, "StatesList"]
```

<img src="READMEImages/StatesListPlot.png" width="746">

This is identical to using the **`"Generation"`** property mapped over all generations:

```wl
In[] := WolframModelPlot /@ (WolframModel[{{1, 2, 3}, {4, 5, 6}, {1, 4}} ->
       {{2, 7, 8}, {3, 9, 10}, {5, 11, 12}, {6, 13, 14}, {8, 12}, {11,
          10}, {13, 7}, {14, 9}},
      {{1, 1, 1}, {1, 1, 1}, {1, 1}, {1, 1}, {1, 1}}, 6][
     "Generation", #] &) /@ Range[0, 6]
```

<img src="READMEImages/StatesListPlot.png" width="746">

In fact, the `"Generation"` property can be omitted and the index of the generation can be used directly:

```wl
In[] := WolframModelPlot /@ WolframModel[{{1, 2, 3}, {4, 5, 6}, {1, 4}} ->
    {{2, 7, 8}, {3, 9, 10}, {5, 11, 12}, {6, 13, 14}, {8, 12}, {11,
      10}, {13, 7}, {14, 9}},
   {{1, 1, 1}, {1, 1, 1}, {1, 1}, {1, 1}, {1, 1}}, 6] /@ Range[0, 6]
```

<img src="READMEImages/StatesListPlot.png" width="746">

`"StatesList"` shows a compressed version of the evolution. To see how the state changes with each applied replacement, use **`"AllEventsStatesList"`**:

```wl
In[] := WolframModelPlot /@ WolframModel[{{1, 2, 3}, {4, 5, 6}, {1, 4}} ->
   {{2, 7, 8}, {3, 9, 10}, {5, 11, 12}, {6, 13, 14}, {8, 12}, {11,
     10}, {13, 7}, {14, 9}},
  {{1, 1, 1}, {1, 1, 1}, {1, 1}, {1, 1}, {1, 1}}, 3,
  "AllEventsStatesList"]
```

<img src="READMEImages/AllEventsStatesListPlot.png" width="746">

Finally, to see a state after a specific event, use **`"StateAfterEvent"`** (aka `"SetAfterEvent"`):

```wl
In[] := WolframModelPlot @ WolframModel[{{1, 2, 3}, {4, 5, 6}, {1, 4}} ->
    {{2, 7, 8}, {3, 9, 10}, {5, 11, 12}, {6, 13, 14}, {8, 12}, {11,
      10}, {13, 7}, {14, 9}},
   {{1, 1, 1}, {1, 1, 1}, {1, 1}, {1, 1}, {1, 1}}, 6][
  "StateAfterEvent", 42]
```

<img src="READMEImages/StateAfterEventPlot.png" width="478">

`"StateAfterEvent"` is equivalent to taking a corresponding part in `"AllEventsStatesList"`, but it is much faster to compute than the entire list.

#### Plots of States

Instead of explicitly calling [`WolframModelPlot`](#wolframmodelplot), one can use short-hand properties **`"FinalStatePlot"`** and **`"StatesPlotsList"`**:

```wl
In[] := WolframModel[{{1, 2, 3}, {4, 5, 6}, {1, 4}} ->
  {{2, 7, 8}, {3, 9, 10}, {5, 11, 12}, {6, 13, 14}, {8, 12}, {11,
    10}, {13, 7}, {14, 9}},
 {{1, 1, 1}, {1, 1, 1}, {1, 1}, {1, 1}, {1, 1}}, 6, "FinalStatePlot"]
```

<img src="READMEImages/FinalStatePlot.png" width="478">

```wl
In[] := WolframModel[{{1, 2, 3}, {4, 5, 6}, {1, 4}} ->
  {{2, 7, 8}, {3, 9, 10}, {5, 11, 12}, {6, 13, 14}, {8, 12}, {11,
    10}, {13, 7}, {14, 9}},
 {{1, 1, 1}, {1, 1, 1}, {1, 1}, {1, 1}, {1, 1}}, 6, "StatesPlotsList"]
```

<img src="READMEImages/StatesListPlot.png" width="746">

These properties take the same options as [`WolframModelPlot`](#wolframmodelplot) (but one has to specify them in a call to the evolution object, not `WolframModel`):

```wl
In[] := WolframModel[{{1, 2, 3}, {4, 5, 6}, {1, 4}} ->
   {{2, 7, 8}, {3, 9, 10}, {5, 11, 12}, {6, 13, 14}, {8, 12}, {11,
     10}, {13, 7}, {14, 9}},
  {{1, 1, 1}, {1, 1, 1}, {1, 1}, {1, 1}, {1, 1}}, 3]["FinalStatePlot",
  VertexLabels -> Automatic]
```

<img src="READMEImages/FinalStatePlotWithVertexLabels.png" width="478">

#### Plots of Events

The plotting function corresponding to [`"AllEventsStatesList"`](#states) is more interesting than the other ones. **`"EventsStatesPlotsList"`** plots not only the states, but also the events that produced them:

```wl
In[] := WolframModel[{{1, 2, 3}, {4, 5, 6}, {1, 4}} ->
  {{2, 7, 8}, {3, 9, 10}, {5, 11, 12}, {6, 13, 14}, {8, 12}, {11,
    10}, {13, 7}, {14, 9}},
 {{1, 1, 1}, {1, 1, 1}, {1, 1}, {1, 1}, {1, 1}},
 3, "EventsStatesPlotsList"]
```

<img src="READMEImages/EventsStatesPlotsList.png" width="746">

Here the dotted gray edges are the ones about to be deleted, whereas the red ones have just been created.

#### All Edges throughout Evolution

**`"AllEventsEdgesList"`** (aka `"AllExpressions"`) returns the list of edges throughout evolution. This is distinct from a catenated [`"StateList"`](#states), as the edge does not appear twice if it moved from one generation to the next without being involved in an event.

Compare for instance the output of [`"StatesList"`](#states) for a system where only one replacement is made per generation:

```wl
In[] := WolframModel[<|"PatternRules" -> {x_?OddQ, y_} :> x + y|>,
 {1, 2, 4, 6}, Infinity, "StatesList"]
Out[] = {{1, 2, 4, 6}, {4, 6, 3}, {6, 7}, {13}}
```

to the output of `"AllEventsEdgesList"`:

```wl
In[] := WolframModel[<|"PatternRules" -> {x_?OddQ, y_} :> x + y|>,
 {1, 2, 4, 6}, Infinity, "AllEventsEdgesList"]
Out[] = {1, 2, 4, 6, 3, 7, 13}
```

Note how 4 and 6 only appear once in the list.

Edge indices from `"AllEventsEdgesList"` are used in various other properties such as [`"AllEventsList"`](#events) and [`"EventsStatesList"`](#events-and-states).

#### States as Edge Indices

**`"AllEventsStatesEdgeIndicesList"`** is similar to [`"AllEventsStatesList"`](#states), except instead of actual edges the list it returns contains the indices of edges from [`"AllEventsEdgesList"`](#all-edges-throughout-evolution):

```wl
In[] := WolframModel[{{1, 2, 3}, {4, 5, 6}, {1, 4}} ->
  {{2, 7, 8}, {3, 9, 10}, {5, 11, 12}, {6, 13, 14}, {8, 12}, {11,
    10}, {13, 7}, {14, 9}},
 {{1, 1, 1}, {1, 1, 1}, {1, 1}, {1, 1}, {1, 1}},
 2, "AllEventsStatesEdgeIndicesList"]
Out[] = {{1, 2, 3, 4, 5}, {4, 5, 6, 7, 8, 9, 10, 11, 12, 13}, {5, 8, 9, 10,
  11, 12, 13, 14, 15, 16, 17, 18, 19, 20, 21}, {10, 11, 12, 13, 14,
  15, 16, 17, 18, 19, 20, 21, 22, 23, 24, 25, 26, 27, 28, 29}}
```

One can easily go back to states:

```wl
In[] := WolframModelPlot /@ With[{
   evolution = WolframModel[{{1, 2, 3}, {4, 5, 6}, {1, 4}} ->
      {{2, 7, 8}, {3, 9, 10}, {5, 11, 12}, {6, 13, 14}, {8, 12}, {11,
        10}, {13, 7}, {14, 9}},
     {{1, 1, 1}, {1, 1, 1}, {1, 1}, {1, 1}, {1, 1}}, 3]},
  evolution["AllEventsEdgesList"][[#]] & /@
   evolution["AllEventsStatesEdgeIndicesList"]]
```

<img src="READMEImages/AllEventsStatesListPlot.png" width="746">

However, this representation is useful if one needs to distinguish between identical edges.

Similarly, **`"StateEdgeIndicesAfterEvent"`** is a index analog of [`"StateAfterEvent"`](#states):

```wl
In[] := WolframModel[{{1, 2, 3}, {4, 5, 6}, {1, 4}} ->
   {{2, 7, 8}, {3, 9, 10}, {5, 11, 12}, {6, 13, 14}, {8, 12}, {11,
     10}, {13, 7}, {14, 9}},
  {{1, 1, 1}, {1, 1, 1}, {1, 1}, {1, 1}, {1, 1}},
  6]["StateEdgeIndicesAfterEvent", 12]
Out[] = {18, 19, 29, 34, 35, 36, 37, 39, 40, 42, 43, 44, 45, 49, 50, 51, 52,
  53, 55, 56, 57, 58, 59, 60, 61, 62, 63, 64, 65, 66, 67, 68, 69, 70,
  71, 72, 73, 74, 75, 76, 77, 78, 79, 80, 81, 82, 83, 84, 85, 86, 87,
  88, 89, 90, 91, 92, 93, 94, 95, 96, 97, 98, 99, 100, 101}
```

and **`"GenerationEdgeIndices"`** is an analog of [`"Generation"`](#states):

```wl
In[] := WolframModel[{{1, 2, 3}, {4, 5, 6}, {1, 4}} ->
   {{2, 7, 8}, {3, 9, 10}, {5, 11, 12}, {6, 13, 14}, {8, 12}, {11,
     10}, {13, 7}, {14, 9}},
  {{1, 1, 1}, {1, 1, 1}, {1, 1}, {1, 1}, {1, 1}},
  6]["GenerationEdgeIndices", 2]
Out[] = {10, 11, 12, 13, 14, 15, 16, 17, 18, 19, 20, 21, 22, 23, 24, 25, 26,
  27, 28, 29}
```

#### Events

**`"AllEventsList"`** (aka `"EventsList"`) and **`"GenerationEventsList"`** both return all replacement events throughout the evolution. The only difference is how the events are arranged. `"AllEventsList"` returns the flat list of all events, whereas `"GenerationEventsList"` splits them into sublists for each generation:

```wl
In[] := WolframModel[{{1, 2}} -> {{3, 4}, {3, 1}, {4, 1}, {2, 4}},
 {{1, 1}}, 2, "AllEventsList"]
Out[] = {{1, {1} -> {2, 3, 4, 5}}, {1, {2} -> {6, 7, 8, 9}},
 {1, {3} -> {10, 11, 12, 13}}, {1, {4} -> {14, 15, 16, 17}},
 {1, {5} -> {18, 19, 20, 21}}}
```

```wl
In[] := WolframModel[{{1, 2}} -> {{3, 4}, {3, 1}, {4, 1}, {2, 4}},
 {{1, 1}}, 2, "GenerationEventsList"]
Out[] = {{{1, {1} -> {2, 3, 4, 5}}},
 {{1, {2} -> {6, 7, 8, 9}}, {1, {3} -> {10, 11, 12, 13}},
  {1, {4} -> {14, 15, 16, 17}}, {1, {5} -> {18, 19, 20, 21}}}}
```

The format for the events is

```wl
{ruleIndex, {inputEdgeIndices} -> {outputEdgeIndices}}
```

where the edge indices refer to expressions from [`"AllEventsEdgesList"`](#all-edges-throughout-evolution).

#### Events and States

**`"EventsStatesList"`** just produces a list of `{event, state}` pairs, where state is the complete state right after this event is applied. Events are the same as generated by [`"AllEventsList"`](#events), and the states are represented as edge indices as in [`"AllEventsStatesEdgeIndicesList"`](#states-as-edge-indices):

```wl
In[] := WolframModel[{{1, 2}} -> {{3, 4}, {3, 1}, {4, 1}, {2, 4}},
 {{1, 1}}, 2, "EventsStatesList"]
Out[] = {{{1, {1} -> {2, 3, 4, 5}}, {2, 3, 4, 5}},
 {{1, {2} -> {6, 7, 8, 9}}, {3, 4, 5, 6, 7, 8, 9}},
 {{1, {3} -> {10, 11, 12, 13}}, {4, 5, 6, 7, 8, 9, 10, 11, 12, 13}},
 {{1, {4} -> {14, 15, 16, 17}},
  {5, 6, 7, 8, 9, 10, 11, 12, 13, 14, 15, 16, 17}},
 {{1, {5} -> {18, 19, 20, 21}},
  {6, 7, 8, 9, 10, 11, 12, 13, 14, 15, 16, 17, 18, 19, 20, 21}}}
```

#### Creator and Destroyer Events

An event is said to *destroy* the edges in its input, and *create* the edges in its output. Creator and destroyer events for each edge can be obtained with **`"EdgeCreatorEventIndices"`** (aka `"CreatorEvents"`) and **`"EdgeDestroyerEventsIndices"`** properties.

As an example, for a simple rule that splits each edge in two, one can see that edges are created in pairs:

```wl
In[] := WolframModel[{{1, 2}} -> {{1, 3}, {3, 2}},
 {{1, 1}}, 4, "EdgeCreatorEventIndices"]
Out[] = {0, 1, 1, 2, 2, 3, 3, 4, 4, 5, 5, 6, 6, 7, 7, 8, 8, 9, 9, 10, 10, 11,
   11, 12, 12, 13, 13, 14, 14, 15, 15}
```

and destroyed one-by-one:

```wl
In[] := WolframModel[{{1, 2}} -> {{1, 3}, {3, 2}},
 {{1, 1}}, 4, "EdgeDestroyerEventsIndices"]
Out[] = {{1}, {2}, {3}, {4}, {5}, {6}, {7}, {8}, {9}, {10}, {11}, {12},
   {13}, {14}, {15}, {}, {}, {}, {}, {}, {}, {}, {}, {}, {}, {}, {},
   {}, {}, {}, {}}
```

Here 0 refers to the initial state. Note the format is different for creator and destroyer events. That is because each edge has a unique creator event, but can have multiple destroyer events in [multiway systems](#eventselectionfunction).

There is another property, **`"EdgeDestroyerEventIndices"`** (aka `"DestroyerEvents"`), left for compatibility reasons, which has the same format as **`"EdgeCreatorEventIndices"`**. However, it does not work for [multiway systems](#eventselectionfunction).

```wl
In[] := WolframModel[{{1, 2}} -> {{1, 3}, {3, 2}},
 {{1, 1}}, 4, "EdgeDestroyerEventIndices"]
Out[] = {1, 2, 3, 4, 5, 6, 7, 8, 9, 10, 11, 12, 13, 14, 15, Infinity,
  Infinity, Infinity, Infinity, Infinity, Infinity, Infinity,
  Infinity, Infinity, Infinity, Infinity, Infinity, Infinity,
  Infinity, Infinity, Infinity}
```

#### Causal Graphs

An event **A** *causes* an event **B** if there exists an expression (set element) created by **A** and destroyed by **B**. If we then consider all such relationships between events, we create a **`"CausalGraph"`**. In a causal graph, vertices correspond to events, and edges correspond to the set elements (aka spatial edges).

To make it even more explicit, we have another property, **`"ExpressionsEventsGraph"`**. In this graph, there are two types of vertices corresponding to events and expressions, and edges correspond to a given expression being an input or an output of a given event.

For example, if we consider our simple arithmetic model `{a_, b_} :> a + b` starting from `{3, 8, 8, 8, 2, 10, 0, 9, 7}` we get an expressions-events graph which quite clearly describes what's going on:

```wl
In[] := WolframModel[<|"PatternRules" -> {a_, b_} :> a + b|>,
  {3, 8, 8, 8, 2, 10, 0, 9, 7}, Infinity]["ExpressionsEventsGraph",
 VertexLabels -> Placed[Automatic, After]]
```

<img src="READMEImages/ArithmeticModelExpressionsEventsGraph.png" width="478">

The causal graph is very similar, it just has the expression-vertices contracted:

```wl
In[] := WolframModel[<|"PatternRules" -> {a_, b_} :> a + b|>,
 {3, 8, 8, 8, 2, 10, 0, 9, 7}, Infinity, "CausalGraph"]
```

<img src="READMEImages/ArithmeticModelCausalGraph.png" width="478">

Here is an example for a hypergraph model (admittedly considerably harder to understand). Multiedges correspond to situations where multiple set elements were both created and destroyed by the same pair of events:

```wl
In[] := WolframModel[{{1, 2, 3}, {4, 5, 6}, {1, 4}} ->
  {{3, 7, 8}, {9, 2, 10}, {11, 12, 5}, {13, 14, 6}, {7, 12}, {11,
    9}, {13, 10}, {14, 8}},
 {{1, 1, 1}, {1, 1, 1}, {1, 1}, {1, 1}, {1, 1}}, 20, "CausalGraph"]
```

<img src="READMEImages/HypergraphModelCausalGraph.png" width="478">

**`"LayeredCausalGraph"`** generates the same graph but layers events generation-by-generation. For example, in our arithmetic causal graph, note how it's arranged differently from an example above:

```wl
In[] := WolframModel[<|"PatternRules" -> {a_, b_} :> a + b|>,
 {3, 8, 8, 8, 2, 10, 0, 9, 7}, Infinity, "LayeredCausalGraph"]
```

<img src="READMEImages/ArithmeticModelLayeredCausalGraph.png" width="478">

Note how slices through the expressions-events graph correspond to states returned by [`"StatesList"`](#states). Pay attention to intersections of the slices with edges as well, as they correspond to unused expressions from previous generations that remain in the state:

```wl
In[] := With[{evolution =
   WolframModel[<|"PatternRules" -> {a_, b_} :> a + b|>,
    {3, 8, 8, 8, 2, 10, 0, 9, 7}, Infinity]},
 evolution["ExpressionsEventsGraph",
  VertexLabels -> Placed[Automatic, {After, Above}],
  Epilog -> {Red, Dotted,
    Table[Line[{{-10, k}, {10, k}}], {k, 0, 9, 2}]}]]
```

<img src="READMEImages/FoliatedExpressionsEventsGraph.png" width="478">

```wl
In[] := WolframModel[<|"PatternRules" -> {a_, b_} :> a + b|>,
 {3, 8, 8, 8, 2, 10, 0, 9, 7}, Infinity, "StatesList"]
Out[] = {{3, 8, 8, 8, 2, 10, 0, 9, 7}, {7, 11, 16, 12, 9}, {9, 18, 28}, {28,
  27}, {55}}
```

`"ExpressionsEventsGraph"` is particularly useful for multiway systems, as it allows one to immediately see multiway branching. For example, here the expression-vertex `{2}` has the out-degree of 2, which indicates it was used in two conflicting events, which indicates multiway branching:

```wl
In[] := WolframModel[{{1}, {1, 2}} -> {{2}}, {{1}, {1, 2}, {2, 3}, {2, 4}},
  Infinity,
  "EventSelectionFunction" -> None]["ExpressionsEventsGraph",
 VertexLabels -> Placed[Automatic, After]]
```

<img src="READMEImages/MultiwayExpressionsEventsGraph.png" width="466">

`"CausalGraph"`, `"LayeredCausalGraph"` and `"ExpressionsEventsGraph"` properties all accept [`Graph`](https://reference.wolfram.com/language/ref/Graph.html) options, as was demonstrated above with [`VertexLabels`](https://reference.wolfram.com/language/ref/VertexLabels.html). Some options have special behavior for the [`Automatic`](https://reference.wolfram.com/language/ref/Automatic.html) value, i.e., `VertexLabels -> Automatic` in `"ExpressionsEventsGraph"` displays the contents of expressions, which are not the vertex names in that graph (as there can be multiple expressions with the same contents). `VertexLabels -> "Index"`, on the other hand, displays the vertex indices of both expressions and events in the graph:

```wl
In[] := WolframModel[{{{x, y}, {x, z}} -> {{x, z}, {x, w}, {y, w}, {z, w}}},
  {{0, 0}, {0, 0}}, 2]["ExpressionsEventsGraph", VertexLabels -> "Index"]
```

<img src="READMEImages/MultiwayExpressionsEventsGraphIndex.png" width="478">

#### Expression Separations

Expressions can be related in different ways to one another depending on the causal structure of the expressions-events
graph.

There are three fundamental cases, the separation between two expressions can be:
* spacelike -- the expressions were produced (directly or indirectly) by a single event;
* branchlike -- the expressions were produced (directly or indirectly) by multiple events that matched the same
expression;
* timelike -- the expressions are causally related, one produced or was produced by another.

The expressions `{2, 3}` and `{3, 4}` here are spacelike, branchlike and timelike separated respectively:

```wl
In[] := Framed[WolframModel[<|"PatternRules" -> #|>, {{1, 2}}, Infinity,
     "EventSelectionFunction" -> None]["ExpressionsEventsGraph",
    VertexLabels -> Placed[Automatic, After],
    GraphHighlight -> Thread[{"Expression", {2, 3}}]],
   FrameStyle -> LightGray] & /@ {{{1, 2}} -> {{2, 3}, {3, 4}},
  {{{1, 2}} -> {{2, 3}}, {{1, 2}} -> {{3, 4}}},
  {{{1, 2}} -> {{2, 3}}, {{2, 3}} -> {{3, 4}}}}
```

<img src="READMEImages/SeparationComparison.png" width="512">

One might be tempted to assume that spacelike separated expressions can always be 'assembled' to produce a possible
history for a singleway system.
For match-all evolution, however, this is not the case.
Match-all rules can match two branchlike separated expressions, something that is never possible for singleway systems.
If such events produce spacelike separated results, then we will obtain spacelike separated expressions that can be
assembled into global states which *do not* correspond to any singleway evolution state.
See expressions `{4, 5}` and `{5, 6}` in the following picture:

```wl
In[] := WolframModel[<|
   "PatternRules" -> {{{1, 2}} -> {{2, 3}}, {{1, 2}} -> {{3, 4}},
     {{2, 3}, {3, 4}} -> {{4, 5}, {5, 6}}}|>, {{1, 2}}, Infinity,
  "EventSelectionFunction" -> None]["ExpressionsEventsGraph",
 VertexLabels -> Placed[Automatic, After]]
```

<img src="READMEImages/MatchAllQuantumSpacelikeMatching.png" width="351">

Further, branchlike separation takes precedence over spacelike separation, and timelike separation takes precedence over
both.
As such, expressions `{v, f, 1}` and `{v, f, 2}` here are branchlike separated because one of their common ancestors is
an expression even though the other one is an event:

```wl
In[] := WolframModel[<|"PatternRules" -> {{{v, i}} -> {{v, 1}, {v, 2}},
     {{v, 1}} -> {{v, 1, 1}, {v, 1, 2}},
     {{v, 1, 1}, {v, 2}} -> {{v, f, 1}},
     {{v, 1, 2}, {v, 2}} -> {{v, f, 2}}}|>, {{v, i}}, Infinity,
  "EventSelectionFunction" -> None]["ExpressionsEventsGraph",
 VertexLabels -> Placed[Automatic, After]]
```

<img src="READMEImages/MatchAllSpacelikeBranchlikeMixed.png" width="352">

Specifically, the general algorithm for computing the separation between two expressions `A` and `B` in an
expressions-events graph is:
1. Compute the past causal cones of both `A` and `B`.
2. Compute the intersection between the causal cones.
3. Take all vertices with out-degree zero (the future boundary of the intersection).
4. If the boundary contains either `A` and `B`, they are timelike separated.
5. If any vertices on the boundary are expression-vertices, they are branchlike separated.
6. Otherwise, if all vertices on the boundary are event-vertices, they are spacelike separated.

One can compute that separation using **`"ExpressionsSeparation"`** property.
It takes two arguments, which are the indices of expressions from [`"AllEventsEdgesList"`](#all-edges-throughout-evolution):

```wl
In[] := WolframModel[<|"PatternRules" -> {{{v, i}} -> {{v, 1}, {v, 2}},
     {{v, 1}} -> {{v, 1, 1}, {v, 1, 2}},
     {{v, 1, 1}, {v, 2}} -> {{v, f, 1}},
     {{v, 1, 2}, {v, 2}} -> {{v, f, 2}}}|>, {{v, i}}, Infinity,
  "EventSelectionFunction" -> None]["ExpressionsSeparation", 6, 7]
Out[] = "Branchlike"
```

It is also possible to use negative indices, in which case expressions are counted backwards:

```wl
In[] := WolframModel[<|
   "PatternRules" -> {{{1, 2}} -> {{2, 3}}, {{1, 2}} -> {{3, 4}},
     {{2, 3}, {3, 4}} -> {{4, 5}, {5, 6}}}|>, {{1, 2}}, Infinity,
  "EventSelectionFunction" -> None]["ExpressionsSeparation", -1, -2]
Out[] = "Spacelike"
```

#### Rule Indices for Events

**`"AllEventsRuleIndices"`** returns which rule was used for each event (the same can be obtained by mapping [`First`](https://reference.wolfram.com/language/ref/First.html) over [`"AllEventsList"`](#events)):

```wl
In[] := WolframModel[{{{1, 1, 2}} -> {{2, 2, 1}, {2, 3, 2}, {1, 2, 3}},
  {{1, 2, 1}, {3, 4, 2}} -> {{4, 3, 2}}},
 {{1, 1, 1}}, 4, "AllEventsRuleIndices"]
Out[] = {1, 1, 1, 1, 1, 1, 2, 1, 1, 1, 2, 1, 2}
```

A neat example of using `"AllEventsRuleIndices"` is coloring events in a causal graph according to the rule index. With this visualization, one can see, for instance, that the outputs of the second rule in the example above are never used in any further inputs:

```wl
In[] := With[{
  evolution =
   WolframModel[{{{1, 1, 2}} -> {{2, 2, 1}, {2, 3, 2}, {1, 2, 3}},
     {{1, 2, 1}, {3, 4, 2}} -> {{4, 3, 2}}}, {{1, 1, 1}}, 6]}, With[{
   causalGraph = evolution["LayeredCausalGraph"]},
  Graph[causalGraph,
   VertexStyle ->
    Thread[VertexList[causalGraph] ->
      Replace[evolution["AllEventsRuleIndices"], {1 -> Black,
        2 -> White}, {1}]], VertexSize -> Medium]]]
```

<img src="READMEImages/ColoredCausalGraph.png" width="478">

#### Edge and Event Generations

**`"EdgeGenerationsList"`** (aka `"ExpressionGenerations"`) yields the list of generation numbers (numbers of predecessor layers) for each edge in [`"AllEventsEdgesList"`](#all-edges-throughout-evolution):

```wl
In[] := WolframModel[{{1, 2}, {1, 3}, {1, 4}} ->
  {{2, 2}, {3, 2}, {3, 4}, {3, 5}},
 {{1, 1}, {1, 1}, {1, 1}}, 5, "EdgeGenerationsList"]
Out[] = {0, 0, 0, 1, 1, 1, 1, 2, 2, 2, 2, 3, 3, 3, 3, 4, 4, 4, 4, 5, 5, 5, 5,
   5, 5, 5, 5}
```

 **`"AllEventsGenerationsList"`** (aka `"EventGenerations"`) gives the same for events. The generation of an event is defined as the generation of edges it produces as output. Here edges of different generations are colored differently:

```wl
In[] := With[{
  evolution = WolframModel[{{1, 2}, {1, 3}, {1, 4}} ->
     {{2, 2}, {3, 2}, {3, 4}, {3, 5}},
    {{1, 1}, {1, 1}, {1, 1}}, 5]},
 MapThread[
  WolframModelPlot[#, EdgeStyle -> #2] &, {evolution["StatesList"],
   Replace[evolution[
        "EdgeGenerationsList"][[#]] & /@ (evolution[
         "StateEdgeIndicesAfterEvent", #] &) /@
      Prepend[0] @ Accumulate @ evolution["GenerationEventsCountList"],
    g_ :> ColorData["Rainbow"][g/5], {2}]}]]
```

<img src="READMEImages/GenerationColoredStatePlots.png" width="746">

Event and expression generations correspond to layers in [`"LayeredCausalGraph"`](#causal-graphs) and [`"ExpressionsEventsGraph"`](#causal-graphs):

```wl
In[] := WolframModel[{{1, 2}, {1, 3}, {1, 4}} ->
  {{2, 2}, {3, 2}, {3, 4}, {3, 5}},
 {{1, 1}, {1, 1}, {1, 1}}, 5, "AllEventsGenerationsList"]
Out[] = {1, 2, 3, 4, 5, 5}
```

```wl
In[] := WolframModel[{{1, 2}, {1, 3}, {1, 4}} ->
  {{2, 2}, {3, 2}, {3, 4}, {3, 5}},
 {{1, 1}, {1, 1}, {1, 1}}, 5, "LayeredCausalGraph"]
```

<img src="READMEImages/HypergraphModelLayeredCausalGraph.png" width="218">

#### Termination Reason

**`"TerminationReason"`** shows why the evaluation of the model was stopped. It's particularly useful if multiple [stopping conditions](#step-limiters) are specified.

All possible values are:

* `"MaxEvents"`, `"MaxGenerations"`, `"MaxVertices"`, `"MaxVertexDegree"` and `"MaxEdges"` correspond directly to [step limiters](#step-limiters).
* `"FixedPoint"` means there were no more matches possible to rule inputs.
* `"TimeConstraint"` could occur if a [`"TimeConstraint"`](#timeconstraint) option is used.
* `"Aborted"` would occur if the evaluation was manually interrupted (i.e., by pressing ⌘. on a Mac). In that case, a partially computed evolution object is returned.

As an example, in our arithmetic model a `"FixedPoint"` is reached (which is why we can use [`Infinity`](https://reference.wolfram.com/language/ref/Infinity.html) as the number of steps):

```wl
In[] := WolframModel[<|"PatternRules" -> {a_, b_} :> a + b|>,
  {3, 8, 8, 8, 2, 10, 0, 9, 7}, Infinity]["TerminationReason"]
Out[] = "FixedPoint"
```

And if we manually abort the evolution, we could get something like this:

```wl
In[] := WolframModel[{{1, 2, 3}, {4, 5, 6}, {1, 4}} ->
  {{2, 7, 8}, {5, 9, 10}, {6, 11, 12}, {13, 3, 14}, {8, 13}, {9,
    7}, {10, 12}, {14, 11}},
 {{1, 1, 1}, {1, 1, 1}, {1, 1}, {1, 1}, {1, 1}}, 100]
⌘.
```

<img src="READMEImages/AbortedEvolutionObject.png" width="760">

#### Generation Counts

**`"TotalGenerationsCount"`** returns the largest generation of any edge during the evolution:

```wl
In[] := WolframModel[{{1, 2}} -> {{1, 3}, {1, 3}, {3, 2}}, {{1, 1}},
 <|"MaxEvents" -> 42|>, "TotalGenerationsCount"]
Out[] = 5
```

**`"CompleteGenerationsCount"`** yields the number of generations that are "completely done". That is, no more matches can be made involving this or earlier generations. If the default [evaluation order](#eventorderingfunction) is used, this can only be either the same as `"TotalGenerationsCount"` (if we just finished a step) or one less (if we are in the middle of a step). However, it gets much more interesting if a different event order is used. For a random evolution, for instance, one can get

```wl
In[] := WolframModel[{{1, 2}} -> {{1, 3}, {1, 3}, {3, 2}}, {{1, 1}},
 <|"MaxEvents" -> 42|>, "EventOrderingFunction" -> "Random"]
```

<img src="READMEImages/RandomEvolutionObject.png" width="507">

Note, in this case, only one generation is complete, and seven are partial. That happens because the states grow with each generation, so it becomes more likely for a random choice to pick an edge from a later generation. Thus earlier ones are left unevolved.

**`"PartialGenerationsCount"`** is simply a difference of `"TotalGenerationsCount"` and `"CompleteGenerationsCount"`, and **`"GenerationsCount"`** is equivalent to `{"CompleteGenerationsCount", "PartialGenerationsCount"}`.

**`"GenerationComplete"`** takes a generation number as an argument, and gives [`True`](https://reference.wolfram.com/language/ref/True.html) or [`False`](https://reference.wolfram.com/language/ref/False.html) depending on whether that particular generation is complete:

```wl
In[] := WolframModel[{{1, 2}} -> {{1, 3}, {1, 3}, {3, 2}}, {{1, 1}},
  <|"MaxEvents" -> 42|>]["GenerationComplete", 5]
Out[] = False
```

#### Event Counts

**`"AllEventsCount"`** (aka `"EventsCount"`) returns the overall number of events throughout the evolution (the [`Length`](https://reference.wolfram.com/language/ref/Length.html) of [`"AllEventsList"`](#events)).

**`"GenerationEventsCountList"`** gives the number of events per each generation ([`Length`](https://reference.wolfram.com/language/ref/Length.html) mapped over [`"GenerationEventsList"`](#events)):

```wl
In[] := WolframModel[{{1, 2}} -> {{1, 3}, {1, 3}, {3, 2}},
 {{1, 1}}, 5, "GenerationEventsCountList"]
Out[] = {1, 3, 9, 27, 81}
```

#### Element Count Lists

**`"VertexCountList"`** and **`"EdgeCountList"`** return counts of vertices and edges respectively in each state of [`"StatesList"`](#states). They are useful to see how quickly a particular system grows:

```wl
In[] := WolframModel[{{1, 2, 3}, {2, 4, 5}} ->
  {{6, 6, 3}, {2, 6, 2}, {6, 4, 2}, {5, 3, 6}},
 {{1, 1, 1}, {1, 1, 1}}, 10, "VertexCountList"]
Out[] = {1, 2, 4, 8, 14, 27, 49, 92, 171, 324, 622}
```

```wl
In[] := WolframModel[{{1, 2, 3}, {2, 4, 5}} ->
  {{6, 6, 3}, {2, 6, 2}, {6, 4, 2}, {5, 3, 6}},
 {{1, 1, 1}, {1, 1, 1}}, 10, "EdgeCountList"]
Out[] = {2, 4, 8, 16, 28, 54, 98, 184, 342, 648, 1244}
```

#### Final Element Counts

**`FinalDistinctElementsCount`** (aka `"AtomsCountFinal"`) and **`FinalEdgeCount`** (aka `"ExpressionsCountFinal"`) are similar to corresponding [`*List`](#element-count-lists) properties, except we don't have `"FinalVertexCount"` (we should have it and also `"DistinctElementsCountList"`, but they are not currently implemented).

The difference is that [`"VertexCountList"`](#element-count-lists) counts expressions on level 2 in the states whereas `"FinalDistinctElementsCount"` counts all expressions matching `_ ? AtomQ` (on any level). The difference becomes apparent for edges that contain non-trivially nested lists.

For example, consider a rule that performs non-trivial nesting:

```wl
In[] := WolframModel[<|
  "PatternRules" -> {{a_}} :> {{a + 1}, {a - 1}, {{a + 2, a - 2}}}|>,
 {{1}}, 7, "VertexCountList"]
Out[] = {1, 3, 6, 10, 15, 21, 28, 36}
```

```wl
In[] := WolframModel[<|"PatternRules" ->
     {{a_}} :> {{a + 1}, {a - 1}, {{a + 2, a - 2}}}|>,
   {{1}}, #, "FinalDistinctElementsCount"] & /@ Range[0, 7]
Out[] = {1, 4, 9, 13, 17, 21, 25, 29}
```

To understand why this is happening, consider the state after one step:

```wl
In[] := WolframModel[<|
  "PatternRules" -> {{a_}} :> {{a + 1}, {a - 1}, {{a + 2, a - 2}}}|>,
 {{1}}, 1, "FinalState"]
Out[] = {{2}, {0}, {{3, -1}}}
```

This state has 3 vertices (distinct level-2 expressions): `2`, `0`, and `{3, -1}`, but 4 atoms: `2`, `0`, `3`, and `-1`. This distinction does not usually come up in our models since vertices and atoms are usually the same things, but it is significant in exotic cases like this.

#### Total Element Counts

**`"AllEventsDistinctElementsCount"`** (aka `"AtomsCountTotal"`) and **`"AllEventsEdgesCount"`** (aka `"ExpressionsCountTotal"`) are similar to [`"FinalDistinctElementsCount"`](#final-element-counts) and [`"FinalEdgeCount"`](#final-element-counts), except they count atoms and edges throughout the entire evolution instead of just in the final step.

For instance,

```wl
In[] := WolframModel[{{1, 2, 3}, {2, 4, 5}} ->
  {{6, 6, 3}, {2, 6, 2}, {6, 4, 2}, {5, 3, 6}},
 {{1, 1, 1}, {1, 1, 1}}, 10,
 {"AllEventsDistinctElementsCount", "AllEventsEdgesCount"}]
Out[] = {622, 2486}
```

#### Rules

**`"Rules"`** just stores the rules in the same way they were entered as an input to `WolframModel`:

```wl
In[] := WolframModel[<|"PatternRules" ->
    {{a_}} :> {{a + 1}, {a - 1}, {{a + 2, a - 2}}}|>,
  {{1}}, 1]["Rules"]
Out[] = <|"PatternRules" -> {{a_}} :> {{a + 1}, {a - 1}, {{a + 2, a - 2}}}|>
```

This is useful for display in the information box of the evolution object, and if one needs to reproduce an evolution object, the input for which is no longer available.

#### Version

**`"Version"`** returns the version of the data structure used in the evolution object. It will always be the same for the same version of *SetReplace*:

```wl
In[] := WolframModel[1 -> 2, {1}]["Version"]
Out[] = 2
```

Objects are automatically converted to the latest version when they are encountered by the newer version of *SetReplace*.

### Options

["VertexNamingFunction"](#vertexnamingfunction) | ["IncludePartialGenerations"](#includepartialgenerations) | ["IncludeBoundaryEvents"](#includeboundaryevents) | [Method](#method) | [TimeConstraint](#timeconstraint) | ["EventOrderingFunction"](#eventorderingfunction) | ["EventSelectionFunction"](#eventselectionfunction) | ["EventDeduplication"](#eventdeduplication)

#### "VertexNamingFunction"

**`"VertexNamingFunction"`** controls the names chosen for vertices, particularly the newly created ones. It can take three values: [`None`](https://reference.wolfram.com/language/ref/None.html), [`Automatic`](https://reference.wolfram.com/language/ref/Automatic.html), and [`All`](https://reference.wolfram.com/language/ref/All.html).

[`None`](https://reference.wolfram.com/language/ref/None.html) does not do anything, the vertices in the initial condition are left as-is, and the newly created vertices use symbol names as, i.e., `Module[{v}, v]` could generate:

```wl
In[] := WolframModel[{{1, 2}} -> {{1, 3}, {1, 3}, {3, 2}},
 {{v1, v1}}, 2, "StatesList", "VertexNamingFunction" -> None]
Out[] = {{{v1, v1}}, {{v1, v256479}, {v1, v256479}, {v256479, v1}}, {{v1,
   v256480}, {v1, v256480}, {v256480, v256479}, {v1, v256481}, {v1,
   v256481}, {v256481, v256479}, {v256479, v256482}, {v256479,
   v256482}, {v256482, v1}}}
```

[`All`](https://reference.wolfram.com/language/ref/All.html) renames all vertices as sequential integers, including the ones in the the initial condition, and including ones manually generated in [pattern rules](#pattern-rules):

```wl
In[] := WolframModel[{{1, 2}} -> {{1, 3}, {1, 3}, {3, 2}},
 {{v1, v1}}, 2, "StatesList", "VertexNamingFunction" -> All]
Out[] = {{{1, 1}}, {{1, 2}, {1, 2}, {2, 1}}, {{1, 3}, {1, 3}, {3, 2}, {1,
   4}, {1, 4}, {4, 2}, {2, 5}, {2, 5}, {5, 1}}}
```

[`Automatic`](https://reference.wolfram.com/language/ref/Automatic.html) only renames newly created vertices with non-previously-used integers, and leaves the initial condition as-is. It does nothing in the case of [pattern rules](#pattern-rules).

```wl
In[] := WolframModel[{{1, 2}} -> {{1, 3}, {1, 3}, {3, 2}},
 {{v1, v1}}, 2, "StatesList", "VertexNamingFunction" -> Automatic]
Out[] = {{{v1, v1}}, {{v1, 1}, {v1, 1}, {1, v1}}, {{v1, 2}, {v1, 2}, {2,
   1}, {v1, 3}, {v1, 3}, {3, 1}, {1, 4}, {1, 4}, {4, v1}}}
```

#### "IncludePartialGenerations"

In case partial generations were produced, they can be automatically dropped by setting **`"IncludePartialGenerations"`** to [`False`](https://reference.wolfram.com/language/ref/False.html). Compare for instance

```wl
In[] := WolframModel[{{1, 2}} -> {{1, 3}, {1, 3}, {3, 2}},
 {{1, 1}}, <|"MaxEvents" -> 42|>]
```

<img src="READMEImages/EvolutionObjectWithPartialGenerations.png" width="508">

with

```wl
In[] := WolframModel[{{1, 2}} -> {{1, 3}, {1, 3}, {3, 2}},
 {{1, 1}}, <|"MaxEvents" -> 42|>,
 "IncludePartialGenerations" -> False]
```

<img src="READMEImages/EvolutionObjectWithDroppedGenerations.png" width="488">

One neat use of this is producing a uniformly random evolution for a complete number of generations:

```wl
In[] := WolframModel[{{1, 2, 3}, {2, 4, 5}} ->
  {{6, 6, 3}, {2, 6, 2}, {6, 4, 2}, {5, 3, 6}},
 {{1, 1, 1}, {1, 1, 1}}, <|"MaxEvents" -> 10000|>, "FinalStatePlot",
 "EventOrderingFunction" -> "Random",
 "IncludePartialGenerations" -> False]
```

<img src="READMEImages/RandomEvolutionPlotWithDroppedGenerations.png" width="478">

#### "IncludeBoundaryEvents"

**`"IncludeBoundaryEvents"`** allows one to include "fake" initial and final events in properties such as [`"ExpressionsEventsGraph"`](#causal-graphs). It does not affect the evolution itself and does not affect the evolution object. It has 4 settings: [`None`](https://reference.wolfram.com/language/ref/None.html), `"Initial"`, `"Final"` and [`All`](https://reference.wolfram.com/language/ref/All.html).

Here is an example of an [`"ExpressionsEventsGraph"`](#causal-graphs) with the initial and final "events" included:

```wl
In[] := WolframModel[<|"PatternRules" -> {a_, b_} :> a + b|>,
  {3, 8, 8, 8, 2, 10, 0, 9, 7}, Infinity]["ExpressionsEventsGraph",
 "IncludeBoundaryEvents" -> All,
 VertexLabels -> Placed[Automatic, After]]
```

<img src="READMEImages/ExpressionsEventsGraphWithBoundaryEvents.png" width="475">

Properties like [`"AllEventsList"`](#events) are affected as well:

```wl
In[] := WolframModel[<|"PatternRules" -> {a_, b_} :> a + b|>,
 {3, 8, 8, 8, 2, 10, 0, 9, 7}, Infinity, "AllEventsList",
 "IncludeBoundaryEvents" -> "Final"]
Out[] = {{1, {1, 2} -> {10}}, {1, {3, 4} -> {11}},
 {1, {5, 6} -> {12}}, {1, {7, 8} -> {13}},
 {1, {9, 10} -> {14}}, {1, {11, 12} -> {15}},
 {1, {13, 14} -> {16}}, {1, {15, 16} -> {17}},
 {Infinity, {17} -> {}}}
```

#### Method

There are two implementations (**`Method`** s) available: one written in Wolfram Language (`Method -> "Symbolic"`), one in C++ (`Method -> "LowLevel"`).

The Wolfram Language implementation permutes the left-hand sides of the rules in all possible ways and uses [`Replace`](https://reference.wolfram.com/language/ref/Replace.html) a specified number of times to perform evolution. This implementation works well for small graphs and small rule inputs, but it slows down with the number of edges in the graph and has exponential complexity in rule size.

The C++ implementation, on the other hand, keeps an index of all possible rule matches and updates it after every replacement. The reindexing algorithm looks only at the local region of the graph close to the rewrite site. Thus time complexity does not depend on the graph size as long as vertex degrees are small. The downside is that it has exponential complexity (both in time and memory) in the vertex degrees. Currently, it also does not work for non-local rules (i.e., rule inputs that do not form a connected hypergraph) and rules that are not hypergraph rules (i.e., pattern rules that have non-trivial nesting or conditions).

The C++ implementation is used by default for supported systems and is particularly useful if:

* Vertex degrees are expected to be small.
* Evolution needs to be done for a large number of steps `> 100`, it is possible to produce states with up to a million edges or more.

It should not be used, however, if vertex degrees can grow large. For example

```wl
In[] := AbsoluteTiming[
 WolframModel[{{{0}} -> {{0}, {0}, {0}}, {{0}, {0}, {0}} -> {{0}}},
  {{0}}, <|"MaxEvents" -> 30|>, Method -> "LowLevel"]]
```

<img src="READMEImages/SlowLowLevelTiming.png" width="609">

takes almost 10 seconds in C++ implementation, and less than 1/10th of a second in the Wolfram Language implementation:

```wl
In[] := AbsoluteTiming[
 WolframModel[{{{0}} -> {{0}, {0}, {0}}, {{0}, {0}, {0}} -> {{0}}},
  {{0}}, <|"MaxEvents" -> 30|>, Method -> "Symbolic"]]
```

<img src="READMEImages/FastSymbolicTiming.png" width="617">

Wolfram Language implementation should be used if:

* A large number of small rules with unknown behavior needs to be simulated for a small number of steps.
* Vertex degrees are expected to be large, rules are non-local, or pattern rules with non-trivial nesting or conditions are used.

#### TimeConstraint

**`TimeConstraint`** option allows one to stop the evolution early. If an evolution object is requested, it will return a partial result, otherwise, it will just give [`$Aborted`](https://reference.wolfram.com/language/ref/$Aborted.html):

```wl
In[] := WolframModel[{{1, 2}} -> {{1, 3}, {1, 3}, {3, 2}},
 {{1, 1}}, Infinity, TimeConstraint -> 1]
```

<img src="READMEImages/TimeConstrainedEvolutionObject.png" width="565">

#### "EventOrderingFunction"

In many `WolframModel` systems multiple matches are possible at any given step. As an example, two possible replacements are possible in the system below from the initial condition:

```wl
In[] := WolframModel[{{1, 2}} -> {{1, 3}, {3, 2}},
 {{1, 2}, {2, 2}}, <|"MaxEvents" -> 1|>, "EventsStatesPlotsList"]
```

<img src="READMEImages/NonoverlappingEvolutionWithAutomaticOrdering.png" width="513">

```wl
In[] := WolframModel[{{1, 2}} -> {{1, 3}, {3, 2}},
 {{1, 2}, {2, 2}}, <|"MaxEvents" -> 1|>, "EventsStatesPlotsList",
 "EventOrderingFunction" -> "NewestEdge"]
```

<img src="READMEImages/NonoverlappingEvolutionWithNewestEdgeOrdering.png" width="513">

In this particular so-called non-overlapping system, the order of replacements does not matter. Regardless of order, the same final state (up to renaming of vertices) is produced for the same fixed number of generations. This will always be the case if there is only a single edge on the left-hand side of the rule:

```wl
In[] := WolframModel[{{1, 2}} -> {{1, 3}, {1, 3}, {3, 2}},
   {{1, 2}, {2, 2}}, 3, "FinalStatePlot",
   "EventOrderingFunction" -> #] & /@ {Automatic, "Random"}
```

<img src="READMEImages/NonoverlappingRandomEvolutionComparison.png" width="513">

For some systems, however, the order of replacements does matter, and non-equivalent final states would be produced for different orders even if a fixed number of generations is requested:

```wl
In[] := WolframModel[{{1, 2}, {2, 3}} -> {{4, 2}, {4, 1}, {2, 1}, {3, 4}},
 {{1, 2}, {2, 3}, {3, 4}, {4, 1}}, 5, "FinalStatePlot"]
```

<img src="READMEImages/OverlappingEvolutionAutomaticOrdering.png" width="478">

```wl
In[] := WolframModel[{{1, 2}, {2, 3}} -> {{4, 2}, {4, 1}, {2, 1}, {3, 4}},
 {{1, 2}, {2, 3}, {3, 4}, {4, 1}}, 5, "FinalStatePlot",
 "EventOrderingFunction" -> "RuleOrdering"]
```

<img src="READMEImages/OverlappingEvolutionRuleOrderingOrdering.png" width="478">

In a case like that, it is important to be able to specify the desired evolution order, which is the purpose of the **`"EventOrderingFunction"`** option. `"EventOrderingFunction"` is specified as a list of sorting criteria such as the default `{"LeastRecentEdge", "RuleOrdering", "RuleIndex"}`. Note that most individual sorting criteria are insufficient to distinguish between all available matches. If multiple matches remain after exhausting all sorting criteria, one is chosen uniformly at random (which is why `{}` works as a shorthand for `"Random"`).

Possible sorting criteria are:

* `"OldestEdge"`: greedily select the edge closest to the beginning of the list (which would typically correspond to the oldest edge). Note, the edges within a single-event output are assumed oldest-to-newest left-to-right as written on the right-hand side of the rule. After this criterion, a fixed ***subset*** of edges is guaranteed to be chosen, but different orderings of that subset might be possible (which could allow for multiple non-equivalent matches).

* `"NewestEdge"`: similar to `"OldestEdge"` except edges are chosen from the end of the list rather than from the beginning.

* `"LeastRecentEdge"`: this is similar to `"OldestEdge"`, but instead of greedily choosing the oldest edges, it instead avoids choosing newest ones. The difference is best demonstrated in an example:

    ```wl
    In[] := WolframModel[{{x, y}, {y, z}} -> {},
       {{1, 2}, {a, b}, {b, c}, {2, 3}},
       <|"MaxEvents" -> 1|>, "AllEventsList",
       "EventOrderingFunction" -> #] & /@ {"OldestEdge",
      "LeastRecentEdge"}
    Out[] = {{{1, {1, 4} -> {}}}, {{1, {2, 3} -> {}}}}
    ```

    Note that in this example `"OldestEdge"` has selected the first and the last edge, whereas `"LeastRecentEdge"`, in an attempt to avoid the most "recent" last edge, has selected the second and the third ones. In this case, similarly to `"OldestEdge"`, a fixed set of edges is guaranteed to be chosen, but potentially in multiple orders.

* `"LeastOldEdge"`: similar to `"LeastRecentEdge"`, but avoids old edges instead of new ones.

    Note that counterintuitively `"OldestEdge"` sorting is not equivalent to the reverse of `"NewestEdge"` sorting, it is equivalent to the reverse of `"LeastOldEdge"`. Similarly, `"NewestEdge"` is the reverse of `"LeastRecentEdge"`.

* `"RuleOrdering"`: similarly to `"OldestEdge"` greedily chooses edges from the beginning of the list, however unlike `"OldestEdge"` which would pick the oldest edge with *any* available matches, it chooses edges in the order the left-hand side of (any) rule is written. The difference is best demonstrated in an example:

    ```wl
    In[] := WolframModel[{{x, y}, {y, z}} -> {},
       {{b, c}, {1, 2}, {a, b}, {2, 3}},
       <|"MaxEvents" -> 1|>, "AllEventsList",
       "EventOrderingFunction" -> #] & /@ {"OldestEdge", "RuleOrdering"}
    Out[] = {{{1, {1, 3} -> {}}}, {{1, {2, 4} -> {}}}}
    ```

    Note how `"RuleOrdering"` has selected the second edge first because it matches the first rule input while the first edge does not.

    In this case, a specific ordered sequence of edges is guaranteed to be matched (including its permutation). However, multiple matches might still be possible if multiple rules exist which match that sequence.

* `"ReverseRuleOrdering"`: as the name suggests, this is just the reverse of `"RuleOrdering"`.

* `"RuleIndex"`: this simply means it attempts to match the first rule first, and only if no matches to the first rule are possible, it goes to the second rule, and so on.

* `"ReverseRuleIndex"`: similar to `"RuleIndex"`, but reversed as the name suggests.

* `"Random"`: selects a single match uniformly at random. It is possible to do that efficiently because the C++ implementation of `WolframModel` (the only one that supports `"EventOrderingFunction"`) keeps track of all possible matches at any point during the evolution. `"Random"` is guaranteed to select a single match, so the remaining sorting criteria are ignored. It can also be omitted because the random event is always chosen if provided sorting criteria are insufficient. The seeding can be controlled with [`SeedRandom`](https://reference.wolfram.com/language/ref/SeedRandom.html). However, the result does depend on your platform (Mac/Linux/Windows) and the specific build (version) of *SetReplace*.

* `"Any"`: the chosen match is undefined. It can select any match, leading to nondeterministic and undefined evolution order. In some cases, it has better performance than "Random".

As a neat example, here is the output of all individual sorting criteria (default sorting criteria are appended to disambiguate):

```wl
In[] := WolframModel[{{{1, 2}, {1, 3}, {1, 4}} -> {{5, 6}, {6, 7}, {7, 5}, {5,
         7}, {7, 6}, {6, 5}, {5, 2}, {6, 3}, {7, 4}, {2, 7}, {4, 5}},
     {{1, 2}, {1, 3}, {1, 4}, {1, 5}} -> {{2, 3}, {3, 4}}},
    {{1, 1}, {1, 1}, {1, 1}},
    <|"MaxEvents" -> 30|>,
    "EventOrderingFunction" -> {#, "LeastRecentEdge", "RuleOrdering",
      "RuleIndex"}]["FinalStatePlot",
   PlotLabel -> #] & /@
 {"OldestEdge", "LeastOldEdge",
  "LeastRecentEdge", "NewestEdge", "RuleOrdering",
  "ReverseRuleOrdering", "RuleIndex", "ReverseRuleIndex", "Random", "Any"}
```

<img src="READMEImages/AllEventOrderingFunctionPlots.png" width="1209">

#### "EventSelectionFunction"

**`EventSelectionFunction`** allows one to evaluate multiway systems.
Currently, three values are supported, `"GlobalSpacelike"`, `"MultiwaySpacelike"` and `None`.

`"GlobalSpacelike"` is the default, and is the single-way evolution.
"Spacelike" refers to relationships between expressions, and "global" means each expression is only used once in an
event, so there is always a global state in which all expressions are pairwise spacelike.
Note that one can obtain different evolutions in this case depending on [the ordering function](#eventorderingfunction).

`"MultiwaySpacelike"` evolution is the multiway version of `"GlobalSpacelike"`.
Essentially, it evolves it for all possible ordering functions and combines the result to a single evolution object.
It achieves that by not disabling expressions after they were used.
Only spacelike separated expressions are matched for any given event, however, so every individual expression of the
`"MultiwaySpacelike"` evolution can be obtained with a particular choice of the event ordering function.
(It does not imply that it can actually be done in *SetReplace* as only few ordering functions are implemented at this
time.)

For example, consider a system

```wl
In[] := WolframModel[{{1, 2}, {2, 3}} -> {{1, 3}}, {{1, 2}, {2, 3}, {2, 4}},
  Infinity]["ExpressionsEventsGraph", VertexLabels -> Automatic]
```

<img src="READMEImages/GlobalSpacelikeEvolution.png" width="419">

In this example we used the default `"GlobalSpacelike"` selection function, and the evolution terminated after a single
event, because the expression `{1, 2}` was used, and it could not be reused to be matched with `{2, 4}`.
However, let's look at what `"EventSelectionFunction" -> "MultiwaySpacelike"` will do:

```wl
In[] := WolframModel[{{1, 2}, {2, 3}} -> {{1, 3}}, {{1, 2}, {2, 3}, {2, 4}},
  Infinity,
  "EventSelectionFunction" -> "MultiwaySpacelike"]["ExpressionsEventsGraph",
 VertexLabels -> Automatic]
```

<img src="READMEImages/SpacelikeMatching.png" width="478">

In this case, the expression `{1, 2}` was matched twice, which we can also see by looking at its list of destroyer
events:

```wl
In[] := WolframModel[{{1, 2}, {2, 3}} -> {{1, 3}},
 {{1, 2}, {2, 3}, {2, 4}}, Infinity, "EdgeDestroyerEventsIndices",
 "EventSelectionFunction" -> "MultiwaySpacelike"]
Out[] = {{1, 2}, {1}, {2}, {}, {}}
```

In the previous example, we matched the same expression twice, but every match's inputs were spacelike with each other.
The `"MultiwaySpacelike"` selection function will not match branchlike or timelike separated expressions, like
`{1, 2, 3}` and `{1, 2, 4}` here:

```wl
In[] := WolframModel[{{{1, 2}, {2, 3}} -> {{1, 2, 3}},
   {{1, 2, 3}, {1, 2, 4}} -> {{1, 2, 3, 4}}},
  {{1, 2}, {2, 3}, {2, 4}}, Infinity,
  "EventSelectionFunction" -> "MultiwaySpacelike"]["ExpressionsEventsGraph",
 VertexLabels -> Placed[Automatic, After]]
```

<img src="READMEImages/NoBranchlikeMatching.png" width="478">

However, `"EventSelectionFunction" -> None` also matches expressions that are branchlike and timelike.
So, further evolution will be generated in the previous example:

```wl
In[] := WolframModel[{{{1, 2}, {2, 3}} -> {{1, 2, 3}},
   {{1, 2, 3}, {1, 2, 4}} -> {{1, 2, 3, 4}}},
  {{1, 2}, {2, 3}, {2, 4}}, Infinity,
  "EventSelectionFunction" -> None]["ExpressionsEventsGraph",
 VertexLabels -> Placed[Automatic, After]]
```

<img src="READMEImages/BranchlikeMatching.png" width="373">

Similarly, it matches timelike expressions `{1, 2}` and `{1, 2, 3}` below:

```wl
In[] := WolframModel[{{{1, 2}, {2, 3}} -> {{1, 2, 3}},
   {{1, 2}, {1, 2, 3}} -> {{1, 2, 3, 4}}},
  {{1, 2}, {2, 3}}, Infinity,
  "EventSelectionFunction" -> None]["ExpressionsEventsGraph",
 VertexLabels -> Placed[Automatic, After]]
```

<img src="READMEImages/TimelikeMatching.png" width="247">

Because of this branchlike and timelike matching, branches in `"EventSelectionFunction" -> None` evolution are not
separated but can "interfere" with one another.

#### "EventDeduplication"

Some rules can match the same set of inputs in different ways.
For example, consider the rule `{{a, b}, {a, c}} -> {{b, c}}` starting with an initial condition `{{1, 2}, {1, 3}}`.
There are two possible ways to match it: `<|a -> 1, b -> 2, c -> 3|>` and `<|a -> 1, b -> 3, c -> 2|>`.
In this case, these matches yield different results, `{2, 3}` and `{3, 2}` respectively:

```wl
In[] := WolframModel[{{a, b}, {a, c}} -> {{b, c}}, {{1, 2}, {1, 3}},
  "EventSelectionFunction" ->
   "MultiwaySpacelike"]["ExpressionsEventsGraph",
 VertexLabels -> Automatic]
```

<img src="READMEImages/TwoMatchOrdersDifferentOutcomes.png" width="310">

In the case above the outputs are different, however sometimes they are the same (more precisely, isomorphic):

```wl
In[] := WolframModel[{{a, b}, {a, c}} -> {{b, c}, {c, b}}, {{1, 2}, {1, 3}},
  "EventSelectionFunction" ->
   "MultiwaySpacelike"]["ExpressionsEventsGraph",
 VertexLabels -> Automatic]
```

<img src="READMEImages/TwoMatchOrdersSameOutcome.png" width="478">

**`EventDeduplication`** option can be used in a case like this to combine these two identical events into one:

```wl
In[] := WolframModel[{{a, b}, {a, c}} -> {{b, c}, {c, b}}, {{1, 2}, {1, 3}},
  "EventSelectionFunction" -> "MultiwaySpacelike",
  "EventDeduplication" -> "SameInputSetIsomorphicOutputs"]["ExpressionsEventsGraph",
 VertexLabels -> Automatic]
```

<img src="READMEImages/TwoIdentifiedMatchOrders.png" width="310">

The outputs of the rule need not be identical, but should be isomorphic with respect to renaming of new atoms:

```wl
In[] := WolframModel[{{a, b}, {a, c}} -> {{b, d}, {c, d}}, {{1, 2}, {1, 3}},
  "EventSelectionFunction" -> "MultiwaySpacelike",
  "EventDeduplication" -> "SameInputSetIsomorphicOutputs"]["ExpressionsEventsGraph",
 VertexLabels -> Automatic]
```

<img src="READMEImages/TwoIsomorphicMatchOrders.png" width="310">

## WolframModelPlot

[Edge Type](#edge-type) | [GraphHighlight and GraphHighlightStyle](#graphhighlight-and-graphhighlightstyle) | ["HyperedgeRendering"](#hyperedgerendering) | [VertexCoordinateRules](#vertexcoordinaterules) | [VertexLabels](#vertexlabels) | [VertexSize and "ArrowheadLength"](#vertexsize-and-arrowheadlength) | ["MaxImageSize"](#maximagesize) | [Style Options](#style-options) | [Graphics Options](#graphics-options)

**`WolframModelPlot`** (aka `HypergraphPlot`) is a function used to visualize [`WolframModel`](#wolframmodel-and-wolframmodelevolutionobject) states. It treats lists of vertices as ordered hypergraphs, and displays each hyperedge as a polygon with arrows showing the ordering:

```wl
In[] := WolframModelPlot[{{1, 2, 3}, {3, 4, 5}, {5, 6, 7, 1}}]
```

<img src="READMEImages/WolframModelPlot.png" width="478">

Edges of any arity can be mixed. The binary edges are displayed as non-filled arrows, and the unary edges are shown as circles around the vertices:

```wl
In[] := WolframModelPlot[{{1, 2, 3}, {3, 4}, {4, 3}, {4, 5,
   6}, {1}, {6}, {6}}]
```

<img src="READMEImages/BinaryAndUnaryEdgesPlot.png" width="478">

Self-loops are shown as convex polygons around the appropriate number of circular arrows:

```wl
In[] := WolframModelPlot[{{1, 1, 1}, {1, 2, 3}, {3, 4, 4}}]
```

<img src="READMEImages/SelfLoopsPlot.png" width="478">

Note the difference between a hyper-self-loop and two binary edges pointing in opposite directions:

```wl
In[] := WolframModelPlot[{{1, 2, 1}, {2, 3}, {3, 2}}]
```

<img src="READMEImages/HyperSelfLoopDoubleBinaryEdgesComparison.png" width="478">

Multiedges are shown in a darker color (because of overlayed partially transparent polygons), or as separate polygons depending on the layout (and are admittedly sometimes hard to understand):

```wl
In[] := WolframModelPlot[{{1, 2, 3}, {3, 4, 5}, {3, 4, 5}, {1, 6, 6}, {1, 6,
   6}}]
```

<img src="READMEImages/MultiedgesPlot.png" width="478">

`WolframModelPlot` is listable. Multiple hypergraphs can be plotted at the same time:

```wl
In[] := WolframModelPlot[{{{1, 2, 3}},
  {{1, 2, 3}, {3, 4, 5}},
  {{1, 2, 3}, {3, 4, 5}, {5, 6, 7}}}]
```

<img src="READMEImages/MultiplePlots.png" width="698">

Many [`WolframModel`](#wolframmodel-and-wolframmodelevolutionobject) properties, such as [`"FinalStatePlot"`](#plots-of-states) and [`"EventStatesPlotsList"`](#plots-of-events), use `WolframModelPlot` to produce output. They accept the same set of options, as enumerated below.

### Edge Type

By default, `WolframModelPlot` assumes the hypergraph edges are ordered. It is also possible to treat edges as cyclic instead (i.e., assume [`RotateLeft`](https://reference.wolfram.com/language/ref/RotateLeft.html) and [`RotateRight`](https://reference.wolfram.com/language/ref/RotateRight.html) don't change the edge), in which case `"Cyclic"` should be used as the second argument to `WolframModelPlot`:

```wl
In[] := WolframModelPlot[{{1, 2, 3}, {3, 4, 5}, {5, 6, 7, 1}}, "Cyclic"]
```

<img src="READMEImages/CyclicPlot.png" width="478">

### GraphHighlight and GraphHighlightStyle

Vertices and edges can be highlighted with the **`GraphHighlight`** option:

```wl
In[] := WolframModelPlot[{{1, 2, 3}, {3, 4, 5}, {5, 6, 7, 1}, {7, 8, 2}, {4,
   9}, {9}}, GraphHighlight -> {{1, 2, 3}, 4, {9}}]
```

<img src="READMEImages/PlotWithHighlight.png" width="478">

For a hypergraph with multiedges, only the specified number of edges will be highlighted:

```wl
In[] := WolframModelPlot[{{1, 2, 3}, {1, 2, 3}, {3, 4}, {3, 4}, {3,
   4}, {4}, {4}}, GraphHighlight -> {{1, 2, 3}, {3, 4}, {3, 4}, {4}}]
```

<img src="READMEImages/PlotWithMultiedgeHighlight.png" width="478">

The style of the highlight can be specified with **`GraphHighlightStyle`**:

```wl
In[] := WolframModelPlot[{{1, 2, 3}, {3, 4, 5}, {5, 6, 7, 1}, {7, 8, 2}, {4,
   9}, {9}}, GraphHighlight -> {{1, 2, 3}, 4, {9}},
 GraphHighlightStyle -> Directive[Darker @ Green, Thick]]
```

<img src="READMEImages/PlotWithGreenHighlight.png" width="478">

### "HyperedgeRendering"

By default, `WolframModelPlot` represents each hyperedge as a polygon. It is possible instead to drop the polygons (and the vertex layout adjustments that come with them), and simply split each hyperedge into a collection of binary edges by setting **`"HyperedgeRendering"`** to `"Subgraphs"`. This loses information (`{{1, 2}, {2, 3}}` and `{{1, 2, 3}}` would look the same), but might be useful if one does not care to see the separation between hyperedges:

```wl
In[] := WolframModelPlot[{{1, 2, 3}, {3, 4, 5}, {5, 6, 7, 1}, {7, 8, 2}, {4,
   9}, {9}}, "HyperedgeRendering" -> "Subgraphs",
 VertexLabels -> Automatic]
```

<img src="READMEImages/SubgraphsHyperedgeRendering.png" width="478">

### VertexCoordinateRules

It is possible to manually specify some or all coordinates for the vertices:

```wl
In[] := WolframModelPlot[{{1, 2, 3}, {2, 4, 5}, {2, 6, 7, 8}, {8, 9, 1}},
 VertexCoordinateRules -> {1 -> {0, 0}, 2 -> {1, 0}, 3 -> {0, 1}},
 Axes -> True]
```

<img src="READMEImages/PlotWithCustomCoordinates.png" width="478">

Unfortunately, due to limitations of [`GraphEmbedding`](https://reference.wolfram.com/language/ref/GraphEmbedding.html), specifying coordinates of two or more vertices breaks the scaling of distances. As a result, vertices and arrowheads might appear too small or too large and need to be manually adjusted. This might also affect [`RulePlot`](#ruleplot-of-wolframmodel) in some cases.

```wl
In[] := WolframModelPlot[{{1, 2, 3}, {2, 4, 5}, {2, 6, 7, 8}, {8, 9, 1}},
 VertexCoordinateRules -> {1 -> {0, 0}, 2 -> {1, 0}}]
```

<img src="READMEImages/IncorrectlyScaledPlot.png" width="466">

```wl
In[] := WolframModelPlot[{{1, 2, 3}, {2, 4, 5}, {2, 6, 7, 8}, {8, 9, 1}},
 VertexCoordinateRules -> {1 -> {0, 0}, 2 -> {1, 0}},
 VertexSize -> 0.03, "ArrowheadLength" -> 0.06]
```

<img src="READMEImages/PlotWithCompensatedScale.png" width="448">

### VertexLabels

`"VertexLabels" -> Automatic` displays labels for vertices, similar to [`GraphPlot`](https://reference.wolfram.com/language/ref/GraphPlot.html):

```wl
In[] := WolframModelPlot[{{1, 2, 3}, {2, 4, 5}, {2, 6, 7, 8}, {8, 9, 1}},
 VertexLabels -> Automatic]
```

<img src="READMEImages/PlotWithVertexLabels.png" width="478">

### VertexSize and "ArrowheadLength"

The size of vertices and the length of arrowheads (in the internal graphics units), can be adjusted with **`VertexSize`** and **`"ArrowheadLength"`** options respectively:

```wl
In[] := WolframModelPlot[{{1, 2, 3, 4}, {1, 5, 6}, {2, 7, 8}, {4, 6, 9}},
 VertexSize -> 0.1, "ArrowheadLength" -> 0.3]
```

<img src="READMEImages/PlotWithCustomElementSizes.png" width="478">

Note that unlike [`GraphPlot`](https://reference.wolfram.com/language/ref/GraphPlot.html), both vertices and arrowheads have a fixed size relative to the layout (in fact, the arrowheads are drawn manually as polygons). This fixed size implies that they scale proportionally when the image is resized, and do not overlay/disappear for tiny/huge graphs or image sizes.

These options can also be used to get rid of vertices and arrowheads altogether:

```wl
In[] := WolframModelPlot[{{1, 2, 3}, {3, 4, 5}, {5, 6, 7}, {7, 8, 9}, {9, 10,
   1}}, "Cyclic", "ArrowheadLength" -> 0, VertexSize -> 0,
 VertexStyle -> Transparent]
```

<img src="READMEImages/PlotWithNoArrowsAndVertices.png" width="478">

As a neat example, one can even draw unordered hypergraphs:

```wl
In[] := WolframModelPlot[{{1, 2, 2}, {2, 3, 3}, {3, 1, 1}},
 "ArrowheadLength" -> 0, EdgeStyle -> <|{_, _, _ ..} -> Transparent|>,
  "EdgePolygonStyle" -> <|{_, _, _ ..} ->
    Directive[Hue[0.63, 0.66, 0.81], Opacity[0.1],
     EdgeForm[Directive[Hue[0.63, 0.7, 0.5], Opacity[0.7]]]]|>]
```

<img src="READMEImages/UnorderedPlot.png" width="478">

### "MaxImageSize"

**`"MaxImageSize"`** allows one to specify the image size while allowing for automatic reduction for very small hypergraphs. To demonstrate that, consider the difference:

```wl
In[] := WolframModelPlot[{{{1}}, {{1, 1}}, {{1, 2, 3}}},
 "MaxImageSize" -> 100]
```

<img src="READMEImages/PlotWithMaxImageSize.png" width="254">

```wl
In[] := WolframModelPlot[{{{1}}, {{1, 1}}, {{1, 2, 3}}}, ImageSize -> 100]
```

<img src="READMEImages/PlotWithImageSize.png" width="457">

### Style Options

There are four styling options: `PlotStyle`, `VertexStyle`, `EdgeStyle` and `"EdgePolygonStyle"`.

**`PlotStyle`** controls the overall style for everything, `VertexStyle` and `EdgeStyle` inherit from it:

```wl
In[] := WolframModelPlot[{{1, 2, 3}, {3, 4, 5}, {5, 6, 7, 1}, {7, 8, 2}, {4,
   9}, {9}}, PlotStyle -> Directive[Blue, Dotted]]
```

<img src="READMEImages/PlotWithCustomPlotStyle.png" width="478">

**`VertexStyle`** works similar to [`GraphPlot`](https://reference.wolfram.com/language/ref/GraphPlot.html):

```wl
In[] := WolframModelPlot[{{1, 2, 3}, {3, 4, 5}, {5, 6, 7, 1}, {7, 8, 2}, {4,
   9}, {9}}, PlotStyle -> Directive[Blue, Dotted], VertexStyle -> Red]
```

<img src="READMEImages/PlotWithCustomVertexStyle.png" width="478">

**`EdgeStyle`** controls edge lines, and `"EdgePolygonStyle"` inherits from it (automatically adding transparency):

```wl
In[] := WolframModelPlot[{{1, 2, 3}, {3, 4, 5}, {5, 6, 7, 1}, {7, 8, 2}, {4,
   9}, {9}}, PlotStyle -> Directive[Blue, Dotted], VertexStyle -> Red,
  EdgeStyle -> Darker @ Green]
```

<img src="READMEImages/PlotWithCustomEdgeStyle.png" width="478">

Finally, **`"EdgePolygonStyle"`** controls the hyperedge polygons:

```wl
In[] := WolframModelPlot[{{1, 2, 3}, {3, 4, 5}, {5, 6, 7, 1}, {7, 8, 2}, {4,
   9}, {9}}, PlotStyle -> Directive[Blue, Dotted], VertexStyle -> Red,
  EdgeStyle -> Darker @ Green,
 "EdgePolygonStyle" ->
  Directive[Lighter[Green, 0.9], EdgeForm[Dotted]]]
```

<img src="READMEImages/PlotWithCustomEdgePolygonStyle.png" width="478">

It is possible to specify styles separately for each edge and vertex. Vertex styles are specified in the same order as `Union @* Catenate` evaluated on the list of edges:

```wl
In[] := WolframModelPlot[{{1, 2, 3}, {3, 4, 5}, {5, 6, 7, 1}, {7, 8, 2}, {4,
   9}, {9}}, EdgeStyle -> ColorData[97] /@ Range[6],
 VertexStyle -> ColorData[98] /@ Range[9]]
```

<img src="READMEImages/PlotWithElementwiseStyles.png" width="478">

Alternatively, one can specify different styles for different patterns of elements. In this case, styles are specified as [`Association`](https://reference.wolfram.com/language/ref/Association.html)s with patterns for keys. This can be used to, for example, differently color edges of different arities:

```wl
In[] := WolframModelPlot[WolframModel[{{1, 2, 3}, {4, 5, 6}, {2, 5}, {5, 2}} ->
   {{7, 1, 8}, {9, 3, 10}, {11, 4, 12}, {13, 6, 14}, {7, 13}, {13,
     7}, {8, 10}, {10, 8}, {9, 11}, {11, 9}, {12, 14}, {14, 12}},
  {{1, 2, 3}, {4, 5, 6}, {1, 4}, {4, 1}, {2, 5}, {5, 2}, {3, 6}, {6,
    3}}, 6, "FinalState"],
 EdgeStyle -> <|{_, _} -> Darker @ Green, {_, _, _} -> Darker @ Red|>]
```

<img src="READMEImages/PlotWithAritywiseStyles.png" width="478">

### Graphics Options

All [`Graphics`](https://reference.wolfram.com/language/ref/Graphics.html) options are supported as well, such as [`Background`](https://reference.wolfram.com/language/ref/Background.html), [`PlotRange`](https://reference.wolfram.com/language/ref/PlotRange.html), [`Axes`](https://reference.wolfram.com/language/ref/Axes.html), etc.:

```wl
In[] := WolframModelPlot[WolframModel[{{1, 2}} -> {{1, 3}, {1, 3}, {3, 2}},
  {{1, 2}, {2, 3}, {3, 1}}, 7, "FinalState"], Background -> Black,
 PlotStyle -> White, GridLines -> Automatic,
 PlotRange -> {{30, 50}, {20, 40}}, Axes -> True]
```

<img src="READMEImages/PlotOfHypergraphFragment.png" width="478">

## RulePlot of WolframModel

**`RulePlot`** can be used to get a [`WolframModelPlot`](#wolframmodelplot)-based visual representation of hypergraph substitution rules:

```wl
In[] := RulePlot[WolframModel[{{1, 2}, {1, 2}} ->
   {{3, 2}, {3, 2}, {2, 1}, {1, 3}}]]
```

<img src="READMEImages/RulePlot.png" width="429">

The shared elements between rule sides (vertices `1` and `2` in the example above) are put at the same positions in the `RulePlot` and highlighted in a darker shade of blue. Shared edges are highlighted as well:

```wl
In[] := RulePlot[WolframModel[{{1, 2, 3}} -> {{1, 2, 3}, {3, 4, 5}}]]
```

<img src="READMEImages/RulePlotWithSharedEdges.png" width="429">

Multiple rules can be plotted:

```wl
In[] := RulePlot[WolframModel[{{{1, 1, 2}} ->
    {{2, 2, 1}, {2, 3, 2}, {1, 2, 3}},
   {{1, 2, 1}, {3, 4, 2}} -> {{4, 3, 2}}}]]
```

<img src="READMEImages/MultipleRulesPlot.png" width="808">

Sometimes an incorrectly scaled layout might be produced due to the issue discussed above in [`VertexCoordinateRules`](#vertexcoordinaterules):

```wl
In[] := RulePlot[WolframModel[{{1, 2}, {1, 3}, {1, 4}} ->
   {{2, 2}, {2, 2}, {2, 5}, {3, 2}}]]
```

<img src="READMEImages/IncorrectlyScaledRulePlot.png" width="429">

`VertexCoordinateRules` can be used in that case to specify the layout manually:

```wl
In[] := RulePlot[WolframModel[{{1, 2}, {1, 3}, {1, 4}} ->
   {{2, 2}, {2, 2}, {2, 5}, {3, 2}}],
 VertexCoordinateRules -> {1 -> {0, 0}, 2 -> {1, 0}, 3 -> {0, 1},
   4 -> {-1, 0}, 5 -> {2, 1}}]
```

<img src="READMEImages/RulePlotWithCustomCoordinates.png" width="429">

Some of the [`WolframModelPlot`](#wolframmodelplot) options are supported, specifically [`GraphHighlightStyle`](#graphhighlight-and-graphhighlightstyle), [`"HyperedgeRendering"`](#hyperedgerendering), [`VertexCoordinateRules`](#vertexcoordinaterules), [`VertexLabels`](#vertexlabels), [`VertexSize`, `"ArrowheadLength"`](#vertexsize-and-arrowheadlength), and [style options](#style-options). `"EdgeType"` is supported as an option instead of [the second argument](#edge-type) like in [`WolframModelPlot`](#wolframmodelplot).

There are also two additional `RulePlot`-specific style options. **`Spacings`** controls the amount of empty space between the rule parts and the frame (or the space where the frame would be if it's not shown):

```wl
In[] := RulePlot[WolframModel[{{{1, 2}} -> {{1, 3}, {1, 3}, {3, 2}},
   {{1, 2}, {1, 2}} -> {{1, 3}, {3, 2}}}], Spacings -> 0.03]
```

<img src="READMEImages/RulePlotWithSmallSpacings.png" width="747">

**`"RulePartsAspectRatio"`** is used to control the aspect ratio of rule sides. As an example, it can be used to force rule parts to be square:

```wl
In[] := RulePlot[WolframModel[{{1, 2}} -> {{1, 3}, {1, 3}, {3, 2}}],
 "RulePartsAspectRatio" -> 1]
```

<img src="READMEImages/SquareRulePlot.png" width="429">

## Utility Functions

[HypergraphToGraph](#hypergraphtograph) | [IndexHypergraph](#indexhypergraph) | [Subhypergraph](#subhypergraph) | [WolframModelRuleValue](#wolframmodelrulevalue) | [GeneralizedGridGraph](#generalizedgridgraph) | [HypergraphAutomorphismGroup](#hypergraphautomorphismgroup) | [HypergraphUnifications](#hypergraphunifications) | [WolframPhysicsProjectStyleData](#wolframphysicsprojectstyledata) | [Build Data](#build-data)

### HypergraphToGraph

**`HypergraphToGraph`** converts a hypergraph to a [`Graph`](https://reference.wolfram.com/language/ref/Graph.html) object. There are (currently) 3 ways to perform this transformation:

#### **"DirectedDistancePreserving"**

Convert a hypergraph to a directed graph with the same distance matrix:

```wl
In[]:= HypergraphToGraph[
  {{x, x, y, z}, {z, w}},
  "DirectedDistancePreserving",
  VertexLabels -> Automatic,
  GraphLayout -> "SpringElectricalEmbedding"]
```

<img src="READMEImages/HypergraphToGraphDirectedDistancePreserving.png" width="478">

#### **"UndirectedDistancePreserving"**

Convert a hypergraph to an undirected graph with the same distance matrix, that is, each hyperedge is mapped to a complete subgraph:

```wl
In[]:= HypergraphToGraph[
  {{x, x, y, z}, {z, w}},
  "UndirectedDistancePreserving",
  VertexLabels -> Automatic,
  GraphLayout -> "SpringElectricalEmbedding"]
```

<img src="READMEImages/HypergraphToGraphUndirectedDistancePreserving.png" width="478">

#### **"StructurePreserving"**

Convert a hypergraph to a graph by preserving its structure:

```wl
In[]:= HypergraphToGraph[
  {{x, x, y, z}, {z, w}},
  "StructurePreserving",
  VertexLabels -> Automatic]
```

<img src="READMEImages/HypergraphToGraphStructurePreserving.png" width="352">

It is important to mention that this conversion does not lose any information, and it is possible to unambiguously retrieve the original hypergraph from the resulting [`Graph`](https://reference.wolfram.com/language/ref/Graph.html):

```wl
fromStructurePreserving[graph_Graph] := Values @ KeySort @ Join[
  GroupBy[Sort @ EdgeList[graph, DirectedEdge[_, {"Vertex", _}]], #[[1, 2]] & -> (#[[2, 2]] &)],
  AssociationMap[{} &, VertexList[graph, {"Hyperedge", _, 0}][[All, 2]]]]

In[]:= {{x, x, y, z}, {}, {z, w}} === fromStructurePreserving @ HypergraphToGraph[
  {{x, x, y, z}, {}, {z, w}}, "StructurePreserving"]
Out[]= True
```

### IndexHypergraph

**`IndexHypergraph`** replaces the vertices of the hypergraph by its vertex indices:

```wl
In[]:= IndexHypergraph[{{x, y, z}, {w, y}, {z, {x}, {{y}}}}]
Out[]= {{2, 3, 4}, {1, 3}, {4, 5, 6}}
```

Replace the vertices with integers starting from -10:

```wl
In[]:= IndexHypergraph[{{x, y, z}, {w, y}, {z, {x}, {{y}}}}, -10]
Out[]= {{-9, -8, -7}, {-10, -8}, {-7, -6, -5}}
```

### Subhypergraph

**`Subhypergraph`** is a small utility function that selects hyperedges that only contain vertices from the requested list:

```wl
In[]:= Subhypergraph[{{1, 1, 1}, {1, 2}, {2, 3, 3}, {2, 3, 4}}, {2, 3, 4}]
Out[]= {{2, 3, 3}, {2, 3, 4}}
```
**`WeakSubhypergraph`** is the weak version of the previous function, where hyperedges are selected if they contain any vertex from the requested list:

```wl
In[]:= WeakSubhypergraph[{{1, 1}, {2, 3}, {3, 4, 4}}, {1, 3}]
Out[]= {{1, 1}, {2, 3}, {3, 4, 4}}
```

### WolframModelRuleValue

[Transformation Count](#transformation-count) | [Arity](#arity) | [Node Counts](#node-counts) | [Connectedness](#connectedness)

**`WolframModelRuleValue`** computes simple properties of rules, which can be determined without running the evolution. Only anonymous (not pattern) rules are supported at the moment. The full list of supported properties can be obtained with **`$WolframModelRuleProperties`**:

```wl
In[] := $WolframModelRuleProperties
Out[] = {"ConnectedInput", "ConnectedInputOutputUnion", "ConnectedOutput",
  "MaximumArity", "NodeCounts", "NodesDroppedAdded", "Signature",
  "TraditionalSignature", "TransformationCount"}
```

#### Transformation Count

**`TransformationCount`** is a very simple property that returns the number of rules in the system:

```wl
In[] := WolframModelRuleValue[{{{1, 1, 2}} -> {{2, 2, 1}, {2, 3, 2}, {1, 2,
     3}},
  {{1, 2, 1}, {3, 4, 2}} -> {{4, 3, 2}}}, "TransformationCount"]
Out[] = 2
```

#### Arity

Arity is the length of an edge. The maximum length of any edge in the rules can be determined with **`MaximumArity`**:

```wl
In[] := WolframModelRuleValue[{{1, 2, 3}, {4, 5, 6}, {2, 5}, {5, 2}} ->
  {{7, 1, 8}, {9, 3, 10}, {11, 4, 12}, {13, 6, 14}, {7, 13}, {13,
    7}, {8, 10}, {10, 8}, {9, 11}, {11, 9}, {12, 14}, {14,
    12}}, "MaximumArity"]
Out[] = 3
```

For the summary of arities for all edges, one can use **`RuleSignature`**:

```wl
In[] := WolframModelRuleValue[{{1, 2, 3}, {4, 5, 6}, {2, 5}, {5, 2}} ->
  {{7, 1, 8}, {9, 3, 10}, {11, 4, 12}, {13, 6, 14}, {7, 13}, {13,
    7}, {8, 10}, {10, 8}, {9, 11}, {11, 9}, {12, 14}, {14,
    12}}, "TraditionalSignature"]
```

<img src="READMEImages/TraditionalSignature.png" width="139">

In this example, there are 2 binary and 2 ternary edges in the input, and 8 binary and 4 ternary edges in the output. The more machine-readable form of this can be obtained with **`Signature`** property:

```wl
In[] := WolframModelRuleValue[{{1, 2, 3}, {4, 5, 6}, {2, 5}, {5, 2}} ->
  {{7, 1, 8}, {9, 3, 10}, {11, 4, 12}, {13, 6, 14}, {7, 13}, {13,
    7}, {8, 10}, {10, 8}, {9, 11}, {11, 9}, {12, 14}, {14,
    12}}, "Signature"]
Out[] = {{2, 2}, {2, 3}} -> {{8, 2}, {4, 3}}
```

#### Node Counts

One can count the vertices involved in the left- and right-hand sides of the rule with **`"NodeCounts"`**. For example, this rule has 5 vertices in the input, and 6 in the output:

```wl
In[] := WolframModelRuleValue[{{1, 2, 3}, {2, 4, 5}} -> {{5, 6, 1}, {6, 4,
    2}, {4, 5, 3}}, "NodeCounts"]
Out[] = 5 -> 6
```

**`NodesDroppedAdded`** gives the counts of vertices that appear only on the left- and right-hand sides of the rule. Here for example, the first rule creates a vertex, and the second rule drops a vertex:

```wl
In[] := WolframModelRuleValue[{{{1, 1, 2}} -> {{2, 2, 1}, {2, 3, 2}, {1, 2,
     3}},
  {{1, 2, 1}, {3, 4, 2}} -> {{4, 3, 2}}}, "NodesDroppedAdded"]
Out[] = {{0, 1}, {1, 0}}
```

Keep in mind that rule dropping a vertex does not imply this vertex would be deleted from the state, as there may be other edges containing this vertex.

#### Connectedness

There are three types of rule connectedness.

**`ConnectedInput`** checks if the left-hand side of the rule is a connected hypergraph. If it's [`True`](https://reference.wolfram.com/language/ref/True.html), the rule is local, and [`"LowLevel"` implementation](#method) can be used for it:

```wl
In[] := WolframModelRuleValue[{{1, 2, 3}, {3, 4, 5}} -> {{2, 3, 1}, {4, 3,
    2}, {5, 6, 7}}, "ConnectedInput"]
Out[] = True
```

**`ConnectedOutput`** does the same for the output:

```wl
In[] := WolframModelRuleValue[{{1, 2, 3}, {3, 4, 5}} -> {{2, 3, 1}, {4, 3,
    2}, {5, 6, 7}}, "ConnectedOutput"]
Out[] = False
```

**`ConnectedInputOutputUnion`** yields [`True`](https://reference.wolfram.com/language/ref/True.html) if the input is connected to the output. Note that it does not require either the input or the output to be connected within themselves, but neither of them can have pieces disconnected from the rest of the rule:

```wl
In[] := WolframModelRuleValue[{{1, 2, 3}, {3, 4, 5}} -> {{2, 3, 1}, {4, 3,
    2}, {5, 6, 7}}, "ConnectedInputOutputUnion"]
Out[] = True
```

For multiple-rule systems, each rule needs to be connected for these properties to yield [`True`](https://reference.wolfram.com/language/ref/True.html):

```wl
In[] := WolframModelRuleValue[{{{1, 2}} -> {{1, 3}, {3, 2}},
  {{1, 2}} -> {{1, 2}, {3, 3}}}, "ConnectedOutput"]
Out[] = False
```

### GeneralizedGridGraph

**`GeneralizedGridGraph`** is similar to [`GridGraph`](https://reference.wolfram.com/language/ref/GridGraph.html), but it allows for additional specifiers in each direction of the grid:

```wl
In[] := GeneralizedGridGraph[{5 -> "Directed", 5 -> "Circular"}]
```

<img src="READMEImages/GridGraph.png" width="478">

Possible specifiers are `"Directed"` and `"Circular"`, and they can be combined:

```wl
In[] := GeneralizedGridGraph[{3 -> {"Directed", "Circular"}, 6}]
```

<img src="READMEImages/DirectedCircularGridGraph.png" width="478">

The same options as [`GridGraph`](https://reference.wolfram.com/language/ref/GridGraph.html) are supported. In addition `"VertexNamingFunction" -> "Coordinates"` names vertices according to their position in a grid:

```wl
In[] := GeneralizedGridGraph[{4, 5, 2},
 "VertexNamingFunction" -> "Coordinates", VertexLabels -> Automatic]
```

<img src="READMEImages/GridGraphWithCoordinateNamedVertices.png" width="478">

Finally, it's possible to use different `EdgeStyle` in different directions by specifying it as a list:

```wl
In[] := GeneralizedGridGraph[{4 -> "Directed", 5, 2},
 "VertexNamingFunction" -> "Coordinates",
 EdgeStyle -> Darker /@ {Red, Green, Blue}]
```

<img src="READMEImages/GridGraphWithDifferentEdgeStyles.png" width="478">

### HypergraphAutomorphismGroup

**`HypergraphAutomorphismGroup`** does the same thing as [`GraphAutomorphismGroup`](https://reference.wolfram.com/language/ref/GraphAutomorphismGroup.html), but for ordered hypergraphs:

```wl
In[] := HypergraphAutomorphismGroup[{{1, 2, 3}, {1, 2, 4}}]
Out[] = PermutationGroup[{Cycles[{{3, 4}}]}]
```

A more complicated example:

```wl
In[] := GroupOrder[
 HypergraphAutomorphismGroup[
  EchoFunction[
    WolframModelPlot] @ {{1, 2, 3}, {3, 4, 5}, {5, 6, 1}, {1, 7, 3}, {3,
      8, 5}, {5, 9, 1}}]]
```

<img src="READMEImages/SymmetricHypergraphPlot.png" width="451">

```wl
Out[] = 24
```

### HypergraphUnifications

When considering which matches could potentially exist to a given set of rule inputs, it is often useful to see all possible ways hypergraphs can overlap. **`HypergraphUnifications`** constructs all possible hypergraphs that contain subgraphs matching both of its arguments. The argument-hypergraphs must overlap by at least a single edge. `HypergraphUnifications` identifies vertices to the least extent possible, but it makes some identifications if necessary for matching.

The output format is a list of triples `{unified hypergraph, first argument edge matches, second argument edge matches}`, where the last two elements are associations mapping the edge indices in the input hypergraphs to the edge indices in the unified hypergraph.

As an example, consider a simple case of two adjacent binary edges:

```wl
In[] := HypergraphUnifications[{{1, 2}, {2, 3}}, {{1, 2}, {2, 3}}]
Out[] = {{{{3, 1}, {3, 4}, {2, 3}}, <|1 -> 3, 2 -> 1|>, <|1 -> 3, 2 -> 2|>},
 {{{2, 3}, {3, 1}}, <|1 -> 1, 2 -> 2|>, <|1 -> 1, 2 -> 2|>},
 {{{4, 1}, {2, 3}, {3, 4}}, <|1 -> 3, 2 -> 1|>, <|1 -> 2, 2 -> 3|>},
 {{{1, 2}, {2, 1}}, <|1 -> 1, 2 -> 2|>, <|1 -> 2, 2 -> 1|>},
 {{{1, 2}, {3, 4}, {2, 3}}, <|1 -> 1, 2 -> 3|>, <|1 -> 3, 2 -> 2|>},
 {{{1, 3}, {2, 3}, {3, 4}}, <|1 -> 1, 2 -> 3|>, <|1 -> 2, 2 -> 3|>}}
```

In the first output here `{{{3, 1}, {3, 4}, {2, 3}}, <|1 -> 3, 2 -> 1|>, <|1 -> 3, 2 -> 2|>}`, the graphs are overlapping by a shared edge `{2, 3}`, and two inputs are matched respectively to `{{2, 3}, {3, 1}}` and `{{2, 3}, {3, 4}}`.

All unifications can be visualized with **`HypergraphUnificationsPlot`**:

```wl
In[] := HypergraphUnificationsPlot[{{1, 2}, {2, 3}}, {{1, 2}, {2, 3}}]
```

<img src="READMEImages/HypergraphUnificationsPlot.png" width="745">

Vertex labels here show the vertex names in the input graphs to which the unification is matched.

A more complicated example with edges of various arities is

```wl
In[] := HypergraphUnificationsPlot[{{1, 2, 3}, {4, 5, 6}, {1, 4}},
 {{1, 2, 3}, {4, 5, 6}, {1, 4}}, VertexLabels -> Automatic]
```

<img src="READMEImages/HypergraphUnificationsPlotWithMultipleArities.png" width="746">

### WolframPhysicsProjectStyleData

**`WolframPhysicsProjectStyleData`** allows one to lookup styles used in various *SetReplace* functions and properties such as [`WolframModelPlot`](#wolframmodelplot) and [`"CausalGraph"`](#causal-graphs).

For example, here is the default style used to draw polygons in [`WolframModelPlot`](#wolframmodelplot):

```wl
In[] := WolframPhysicsProjectStyleData["SpatialGraph", "EdgePolygonStyle"]
```

<img src="READMEImages/SpatialGraphEdgePolygonStyle.png" width="437">

The full specification is `WolframPhysicsProjectStyleData[theme, plot type, style element]`, however either the last or the last two elements can be omitted to obtain a full [`Association`](https://reference.wolfram.com/language/ref/Association.html) of styles. The `theme` argument can be omitted to get the result for the default plot theme (only `"Light"` theme is supported at the moment). Here are all styles used in [`"CausalGraph"`](#causal-graphs) for example:

```wl
In[] := WolframPhysicsProjectStyleData["CausalGraph"]
```

<img src="READMEImages/CausalGraphStyles.png" width="747">

This function is useful if one needs to produce "fake" example plots using styles consistent with the Wolfram Physics Project.

For graphs composed of only a single type of vertices and edges, there is a short-hand syntax.
One can get the list of all options that needs to be passed using an `"Options"` property:

```wl
In[] := WolframPhysicsProjectStyleData["SpatialGraph3D", "Options"]
```

<img src="READMEImages/SpatialGraph3DOptions.png" width="625">

Alternatively, one can use the `"Function"` property, which would give a function that takes a graph and produces a
correctly styled graph:

```wl
In[] := WolframPhysicsProjectStyleData["SpatialGraph3D", "Function"][
 Graph3D[{1 -> 2, 2 -> 3, 3 -> 1, 3 -> 4, 4 -> 1}]]
```

<img src="READMEImages/FakeStyledSpatialGraph3D.png" width="478">

### Build Data

There are two constants containing information about the build. **`$SetReplaceGitSHA`** is a git SHA of the currently-used version of *SetReplace*:

```wl
In[] := $SetReplaceGitSHA
Out[] = "320b91b5ca1d91b9b7890aa181ad457de3e38939"
```

If the build directory were not clean, it would have "\*" at the end.

**`$SetReplaceBuildTime`** gives a date object of when the paclet was created:

```wl
In[] := $SetReplaceBuildTime
```

<img src="READMEImages/BuildTime.png" width="277">

These constants are particularly useful for reporting issues with the code.
=======
- [SetReplace\*](Documentation/SymbolsAndFunctions/SetReplace*.md)
- [ToPatternRules](Documentation/SymbolsAndFunctions/ToPatternRules.md)
- [WolframModel and WolframModelEvolutionObject](Documentation/SymbolsAndFunctions/WolframModelAndWolframModelEvolutionObject/WolframModelAndWolframModelEvolutionObject.md)
  - Properties
    - [States](Documentation/SymbolsAndFunctions/WolframModelAndWolframModelEvolutionObject/Properties/States.md)
    - [Plots of States](Documentation/SymbolsAndFunctions/WolframModelAndWolframModelEvolutionObject/Properties/PlotsOfStates.md)
    - [Plots of Events](Documentation/SymbolsAndFunctions/WolframModelAndWolframModelEvolutionObject/Properties/PlotsOfEvents.md)
    - [All Edges throughout Evolution](Documentation/SymbolsAndFunctions/WolframModelAndWolframModelEvolutionObject/Properties/AllEdgesThroughoutEvolution.md)
    - [States as Edge Indices](Documentation/SymbolsAndFunctions/WolframModelAndWolframModelEvolutionObject/Properties/StatesAsEdgeIndices.md)
    - [Events](Documentation/SymbolsAndFunctions/WolframModelAndWolframModelEvolutionObject/Properties/Events.md)
    - [Events and States](Documentation/SymbolsAndFunctions/WolframModelAndWolframModelEvolutionObject/Properties/EventsAndStates.md)
    - [Creator and Destroyer Events](Documentation/SymbolsAndFunctions/WolframModelAndWolframModelEvolutionObject/Properties/CreatorAndDestroyerEvents.md)
    - [Causal Graphs](Documentation/SymbolsAndFunctions/WolframModelAndWolframModelEvolutionObject/Properties/CausalGraphs.md)
    - [Expression Separations](Documentation/SymbolsAndFunctions/WolframModelAndWolframModelEvolutionObject/Properties/ExpressionSeparations.md)
    - [Rule Indices for Events](Documentation/SymbolsAndFunctions/WolframModelAndWolframModelEvolutionObject/Properties/RuleIndicesForEvents.md)
    - [Edge and Event Generations](Documentation/SymbolsAndFunctions/WolframModelAndWolframModelEvolutionObject/Properties/EdgeAndEventGenerations.md)
    - [Termination Reason](Documentation/SymbolsAndFunctions/WolframModelAndWolframModelEvolutionObject/Properties/TerminationReason.md)
    - [Generation Counts](Documentation/SymbolsAndFunctions/WolframModelAndWolframModelEvolutionObject/Properties/GenerationCounts.md)
    - [Event Counts](Documentation/SymbolsAndFunctions/WolframModelAndWolframModelEvolutionObject/Properties/EventCounts.md)
    - [Element Count Lists](Documentation/SymbolsAndFunctions/WolframModelAndWolframModelEvolutionObject/Properties/ElementCountLists.md)
    - [Final Element Counts](Documentation/SymbolsAndFunctions/WolframModelAndWolframModelEvolutionObject/Properties/FinalElementCounts.md)
    - [Total Element Counts](Documentation/SymbolsAndFunctions/WolframModelAndWolframModelEvolutionObject/Properties/TotalElementCounts.md)
    - [Rules](Documentation/SymbolsAndFunctions/WolframModelAndWolframModelEvolutionObject/Properties/Rules.md)
    - [Version](Documentation/SymbolsAndFunctions/WolframModelAndWolframModelEvolutionObject/Properties/Version.md) 
  - Options
    - ["VertexNamingFunction"](Documentation/SymbolsAndFunctions/WolframModelAndWolframModelEvolutionObject/Options/VertexNamingFunction.md)
    - ["IncludePartialGenerations"](Documentation/SymbolsAndFunctions/WolframModelAndWolframModelEvolutionObject/Options/IncludePartialGenerations.md)
    - ["IncludeBoundaryEvents"](Documentation/SymbolsAndFunctions/WolframModelAndWolframModelEvolutionObject/Options/IncludeBoundaryEvents.md)
    - ["EventOrderingFunction"](Documentation/SymbolsAndFunctions/WolframModelAndWolframModelEvolutionObject/Options/EventOrderingFunction.md)
    - ["EventSelectionFunction"](Documentation/SymbolsAndFunctions/WolframModelAndWolframModelEvolutionObject/Options/EventSelectionFunction.md)
    - ["EventDeduplication"](Documentation/SymbolsAndFunctions/WolframModelAndWolframModelEvolutionObject/Options/EventDeduplication.md)
    - [Method](Documentation/SymbolsAndFunctions/WolframModelAndWolframModelEvolutionObject/Options/Method.md)
    - [Time Constraint](Documentation/SymbolsAndFunctions/WolframModelAndWolframModelEvolutionObject/Options/TimeConstraint.md)
- [WolframModelPlot](Documentation/SymbolsAndFunctions/WolframModelPlot.md)
- [RulePlot of WolframModel](Documentation/SymbolsAndFunctions/RulePlotOfWolframModel.md)
- Utility Functions
  - [IndexHypergraph](Documentation/SymbolsAndFunctions/UtilityFunctions/IndexHypergraph.md)
  - [Subhypergraph](Documentation/SymbolsAndFunctions/UtilityFunctions/Subhypergraph.md)
  - [WolframModelRuleValue](Documentation/SymbolsAndFunctions/UtilityFunctions/WolframModelRuleValue.md)
  - [GeneralizedGridGraph](Documentation/SymbolsAndFunctions/UtilityFunctions/GeneralizedGridGraph.md)
  - [HypergraphAutomorphismGroup](Documentation/SymbolsAndFunctions/UtilityFunctions/HypergraphAutomorphismGroup.md)
  - [HypergraphUnifications](Documentation/SymbolsAndFunctions/UtilityFunctions/HypergraphUnifications.md)
  - [WolframPhysicsProjectStyleData](Documentation/SymbolsAndFunctions/UtilityFunctions/WolframPhysicsProjectStyleData.md)
  - [Build Data](Documentation/SymbolsAndFunctions/UtilityFunctions/BuildData.md)
>>>>>>> 024c4cc4

# Physics

A hypothesis is that spacetime at small scales is a network, and the fundamental law of physics is a system similar to the one this package implements.

A slightly different version of this system was first introduced in *Stephen Wolfram*'s [A New Kind Of Science](https://www.wolframscience.com/nks/chap-9--fundamental-physics/).

You can find many more details about our physics results in *Stephen Wolfram*'s [Technical Introduction](https://www.wolframphysics.org/technical-introduction/), and *Jonathan Gorard*'s papers on [Relativity](https://www.wolframcloud.com/obj/wolframphysics/Documents/some-relativistic-and-gravitational-properties-of-the-wolfram-model.pdf) and [Quantum Mechanics](https://www.wolframcloud.com/obj/wolframphysics/Documents/some-quantum-mechanical-properties-of-the-wolfram-model.pdf). And there is much more on [wolframphysics.org](https://www.wolframphysics.org).

# Acknowledgements

In additional to commit authors and reviewers, *Stephen Wolfram* has contributed to the API design of most functions, and *Jeremy Davis* has contributed to the visual style of [`WolframModelPlot`](Documentation/SymbolsAndFunctions/WolframModelPlot.md), [`RulePlot`](Documentation/SymbolsAndFunctions/RulePlotOfWolframModel.md) and [`"CausalGraph"`](Documentation/SymbolsAndFunctions/WolframModelAndWolframModelEvolutionObject/Properties/CausalGraphs.md).<|MERGE_RESOLUTION|>--- conflicted
+++ resolved
@@ -131,2269 +131,6 @@
 
 # Symbols and Functions
 
-<<<<<<< HEAD
-[SetReplace\*](#setreplace) | [ToPatternRules](#topatternrules) | [WolframModel and WolframModelEvolutionObject](#wolframmodel-and-wolframmodelevolutionobject) | [WolframModelPlot](#wolframmodelplot) | [RulePlot of WolframModel](#ruleplot-of-wolframmodel) | [Utility Functions](#utility-functions)
-
-## SetReplace*
-
-**`SetReplace`** (and related **`SetReplaceList`**, **`SetReplaceAll`**, **`SetReplaceFixedPoint`** and **`SetReplaceFixedPointList`**) are the functions the package is named after. They are quite simple, and perform replacement operations either one-at-a-time (as in the case of `SetReplace`), to all non-overlapping subsets (`SetReplaceAll`), or until no more matches can be made (`SetReplaceFixedPoint`). A suffix `*List` implies the function returns a list of sets after each step instead of just the final result.
-
-These functions are good for their simplicity and can be primarily used to obtain replacement results. [`WolframModel`](#wolframmodel-and-wolframmodelevolutionobject) is an advanced version of these functions and incorporates all of their features plus more sophisticated analysis capabilities.
-
-As was mentioned previously, `SetReplace` performs a single iteration if called with two arguments:
-
-```wl
-In[] := SetReplace[set, rule]
-```
-
-For example,
-
-```wl
-In[] := SetReplace[{1, 2, 5, 3, 6}, {a_, b_} :> {a + b}]
-Out[] = {5, 3, 6, 3}
-```
-
-It can be supplied a third argument specifying the number of replacements (the same can be achieved using [`Nest`](https://reference.wolfram.com/language/ref/Nest.html)):
-
-```wl
-In[] := SetReplace[{1, 2, 5, 3, 6}, {a_, b_} :> {a + b}, 2]
-Out[] = {6, 3, 8}
-```
-
-If the number of replacements is set to [`Infinity`](https://reference.wolfram.com/language/ref/Infinity.html) calling `SetReplace` is equivalent to `SetReplaceFixedPoint`:
-
-```wl
-In[] := SetReplace[{1, 2, 5, 3, 6}, {a_, b_} :> {a + b}, Infinity]
-Out[] = {17}
-```
-
-It is possible to use multiple rules (here the replacements `{1, 5} -> {5}` and `{2, 6} -> {8}` are made):
-
-```wl
-In[] := SetReplace[{1, 2, 5, 3, 6},
- {{a_?EvenQ, b_?EvenQ} :> {a + b}, {a_?OddQ, b_?OddQ} :> {a b}}, 2]
-Out[] = {3, 5, 8}
-```
-
-`SetReplaceList` can be used to see the set after each replacement (here a list is omitted on the right-hand side of the rule, which can be done if the subset only contains a single element). Similar to `SetReplace`, if the number of steps is [`Infinity`](https://reference.wolfram.com/language/ref/Infinity.html), it's equivalent to `SetReplaceFixedPointList`:
-
-```wl
-In[] := SetReplaceList[{1, 2, 5, 3, 6}, {a_, b_} :> a + b, Infinity]
-Out[] = {{1, 2, 5, 3, 6}, {5, 3, 6, 3}, {6, 3, 8}, {8, 9}, {17}}
-```
-
-`SetReplaceAll` replaces all non-overlapping subsets:
-
-```wl
-In[] := SetReplaceAll[{1, 2, 5, 3, 6}, {a_, b_} :> a + b]
-Out[] = {6, 3, 8}
-```
-
-`SetReplaceFixedPoint` and `SetReplaceFixedPointList` perform replacements for as long as possible as previously mentioned:
-
-```wl
-In[] := SetReplaceFixedPoint[{1, 2, 5, 3, 6}, {a_, b_} :> a + b]
-Out[] = {17}
-```
-
-```wl
-In[] := SetReplaceFixedPointList[{1, 2, 5, 3, 6}, {a_, b_} :> a + b]
-Out[] = {{1, 2, 5, 3, 6}, {5, 3, 6, 3}, {6, 3, 8}, {8, 9}, {17}}
-```
-
-All of these functions have [`Method`](#method), [`TimeConstraint`](#timeconstraint) and [`"EventOrderingFunction"`](#eventorderingfunction) options. [`TimeConstraint`](#timeconstraint) is self-explanatory. The other two work the same way as they do in [`WolframModel`](#wolframmodel-and-wolframmodelevolutionobject), and we describe them further in the [`WolframModel`](#wolframmodel-and-wolframmodelevolutionobject) section.
-
-## ToPatternRules
-
-**`ToPatternRules`** is a convenience function used to quickly enter rules such as the one mentioned previously:
-
-```wl
-{{v1_, v2_, v3_}, {v2_, v4_, v5_}} :>
- Module[{v6}, {{v5, v6, v1}, {v6, v4, v2}, {v4, v5, v3}}]
-```
-
-This is the type of rule we study the most, and it satisfies the following set of conditions:
-
-* Both input and output subsets consist of ordered lists of atomic vertices.
-* The input (left-hand side) only contains patterns, it never refers to explicit vertex names.
-* The name of the vertex is only used to identify it, it does not contain any additional information. In particular, there are no conditions on the left-hand side of the rule (neither on the entire subset nor on individual vertices or edges), except for the implicit condition of the same vertices appearing multiple times.
-* The output may contain new vertices (the ones that don't appear on the left-hand side), in which case [`Module`](https://reference.wolfram.com/language/ref/Module.html) is used to create them.
-
-`ToPatternRules` provides a more straightforward way to specify such rules by automatically assuming that all level-2 expressions on the left-hand side are patterns, and vertices used on the right that don't appear on the left are new and should be created with a [`Module`](https://reference.wolfram.com/language/ref/Module.html). For example, the rule above can simply be written as
-
-```wl
-In[] := ToPatternRules[{{v1, v2, v3}, {v2, v4, v5}} ->
-  {{v5, v6, v1}, {v6, v4, v2}, {v4, v5, v3}}]
-Out[] = {{v1_, v2_, v3_}, {v2_, v4_, v5_}} :>
- Module[{v6}, {{v5, v6, v1}, {v6, v4, v2}, {v4, v5, v3}}]
-```
-
-or even simpler as
-
-```wl
-In[] := ToPatternRules[{{1, 2, 3}, {2, 4, 5}} ->
-  {{5, 6, 1}, {6, 4, 2}, {4, 5, 3}}]
-Out[] = {{v1_, v2_, v3_}, {v2_, v4_, v5_}} :>
- Module[{v6}, {{v5, v6, v1}, {v6, v4, v2}, {v4, v5, v3}}]
-```
-
-This last form of the rule is the one that we use most often and is also the one [`WolframModel`](#wolframmodel-and-wolframmodelevolutionobject) accepts by default.
-
-`ToPatternRules` is listable in a trivial way:
-
-```wl
-In[] := ToPatternRules[{{{1, 2}} -> {{1, 2}, {2, 3}},
-  {{1, 2}} -> {{1, 3}, {3, 2}}}]
-Out[] = {{{v1_, v2_}} :> Module[{v3}, {{v1, v2}, {v2, v3}}],
- {{v1_, v2_}} :> Module[{v3}, {{v1, v3}, {v3, v2}}]}
-```
-
-## WolframModel and WolframModelEvolutionObject
-
-[Rule Specification](#rule-specification) | [Automatic Initial State](#automatic-initial-state) | [Step Limiters](#step-limiters) | [Properties](#properties) | [Options](#options)
-
-**`WolframModel`** is the primary function of the package. It provides tools for the generation and analysis of set substitution systems. It can compute many different properties of the evolution and has many different options, which we describe in the corresponding subsections.
-
-The most basic way to call it is
-
-```wl
-In[] := WolframModel[rule, initial set, step count]
-```
-
-For example,
-
-```wl
-In[] := WolframModel[{{1, 2, 3}, {2, 4, 5}} ->
-  {{5, 6, 1}, {6, 4, 2}, {4, 5, 3}},
- {{1, 2, 3}, {2, 4, 5}, {4, 6, 7}}, 10]
-```
-
-<img src="READMEImages/EvolutionObject10Steps.png" width="493">
-
-Note that this call is different from the [`SetReplace`](#setreplace) function in a variety of ways:
-
-* The order of arguments is switched, the rule goes first.
-* The rule is specified in the "anonymous" form ([`ToPatternRules`](#topatternrules) is done implicitly).
-* The number of steps here is the number of generations, which is equivalent to steps of [`SetReplaceAll`](#setreplace). Here each edge can have at most 10 generations of predecessors.
-* The output is not a final state, but a **`WolframModelEvolutionObject`** containing the entire evolution (similar to [`SetReplaceList`](#setreplace) but with additional information about the relationships between edges and the events that produced them. From the information field on that object, one can see that the evolution was done for 10 generations (i.e., the evolution did not terminate early), and 109 replacements (aka events) were made in total. More [properties](#properties) can be computed from an evolution object.
-
-To see the information an evolution object contains, let's make one with a smaller number of generations:
-
-```wl
-In[] := WolframModel[{{1, 2, 3}, {2, 4, 5}} ->
-  {{5, 6, 1}, {6, 4, 2}, {4, 5, 3}},
- {{1, 2, 3}, {2, 4, 5}, {4, 6, 7}}, 3]
-```
-
-<img src="READMEImages/EvolutionObject3Steps.png" width="487">
-
-One can easily see its internal structure in its [`InputForm`](https://reference.wolfram.com/language/ref/InputForm.html):
-
-<img src="READMEImages/InputFormOfEvolutionObject.png" width="594">
-
-```wl
-Out[] = WolframModelEvolutionObject[<|
-  "Version" -> 2,
-  "Rules" -> {{1, 2, 3}, {2, 4, 5}} ->
-    {{5, 6, 1}, {6, 4, 2}, {4, 5, 3}},
-  "MaxCompleteGeneration" -> 3,
-  "TerminationReason" -> "MaxGenerationsLocal",
-  "AtomLists" -> {{1, 2, 3}, {2, 4, 5}, {4, 6, 7}, {5, 8, 1}, {8, 4,
-     2}, {4, 5, 3}, {7, 9, 8}, {9, 6, 4}, {6, 7, 2}, {1, 10, 4}, {10,
-     8, 5}, {8, 1, 3}, {4, 11, 7}, {11, 6, 9}, {6, 4, 8}, {5, 12,
-     1}, {12, 8, 10}, {8, 5, 4}},
-  "EventRuleIDs" -> {0, 1, 1, 1, 1, 1},
-  "EventInputs" -> {{}, {1, 2}, {5, 3}, {6, 4}, {7, 8}, {10, 11}},
-  "EventOutputs" -> {{1, 2, 3}, {4, 5, 6}, {7, 8, 9}, {10, 11,
-     12}, {13, 14, 15}, {16, 17, 18}},
-  "EventGenerations" -> {0, 1, 2, 2, 3, 3}|>]
-```
-
-The most important part of this [`Association`](https://reference.wolfram.com/language/ref/Association.html) is `"AtomLists"` which includes all set elements (aka expressions or edges) ever created throughout evolution.
-
-In this particular example, it begins with `{1, 2, 3}`, `{2, 4, 5}` and `{4, 6, 7}`, which is the initial set. It is then followed by `{5, 8, 1}`, `{8, 4, 2}` and `{4, 5, 3}` which are the edges created in the first replacement event (the new vertex `8` here is named with the first unused integer, see [`"VertexNamingFunction"`](#vertexnamingfunction) for details about naming). These edges are followed by four more triples of edges corresponding to the outputs of remaining events.
-
-`"AtomLists"` contains edges from all steps and is by itself insufficient to determine to which step a particular edge belongs. For example, `{5, 8, 1}` only appears in the result after a single step and `{7, 9, 8}` after two steps. Here we use [`"StatesList"`](#states) property to demonstrate that:
-
-<img src="READMEImages/StatesListOfEvolutionObject.png" width="613">
-
-```wl
-Out[] = {{{1, 2, 3}, {2, 4, 5}, {4, 6, 7}},
- {{4, 6, 7}, {5, 8, 1}, {8, 4, 2}, {4, 5, 3}},
- {{7, 9, 8}, {9, 6, 4}, {6, 7, 2}, {1, 10, 4}, {10, 8, 5}, {8, 1,
-   3}},
- {{6, 7, 2}, {8, 1, 3}, {4, 11, 7}, {11, 6, 9}, {6, 4, 8}, {5, 12,
-   1}, {12, 8, 10}, {8, 5, 4}}}
-```
-
-Note that a set element is not duplicated in `"AtomLists"` if it exists in multiple steps. For example, `{6, 7, 2}` appears in the set after both two and three steps, but it only appears in `"AtomLists"` once because it was never used as an input during the 3rd step.
-
-Other properties of the evolution object describe the relationships between edges and the features of the evolution:
-
-* `"Version"` is the data format of the evolution object. This description is for version 2, which is the first version to support multiway systems. Version 1 does not have the `"Version"` key. The objects of older versions are automatically migrated when they are evaluated.
-* `"Rules"` is an exact copy of the corresponding `WolframModel` argument.
-* `"MaxCompleteGenerations"` shows the largest generation in which no matches are possible that only involve expressions of this or earlier generations. In this particular case, it is the same as the largest generation of any edge, but it might be different if a more elaborate [step specification](#step-limiters) is used.
-* `"TerminationReason"` shows the reason evaluation was stopped. See the [`"TerminationReason"`](#termination-reason) property for more details.
-* `"EventRuleIDs"` shows which rule was used for each event. It's rather boring in this particular case, as this example only has one rule. See [Rule Indices for Events](#rule-indices-for-events) for a more interesting case. The first value, `0`, corresponds to the initial event, which is included in the evolution object but is omitted [by default](#includeboundaryevents) when computing [properties](#properties).
-* `"EventInputs"` shows which edge indices from `"AtomLists"` were used in each event. The order corresponds to the input patterns of the rules. The first value, `{}`, again corresponds to the initial event. Note, the same index can appear multiple times in [multiway systems](#eventselectionfunction).
-* `"EventOutputs"` similarly shows which edge indices from `"AtomLists"` were produced by each event. There are no duplicates in these lists because events always generate new edges.
-* `"EventGenerations"` shows how many layers of predecessors a given event has.
-
-A specific property can be requested from an evolution object by supplying it as an argument to the object itself:
-
-<img src="READMEImages/EventsCountOfEvolutionObject.png" width="629">
-
-```wl
-Out[] = 109
-```
-
-[Properties section](#properties) describes and gives examples for each available property. The full list of them can also be obtained with the `"Properties"` property:
-
-<img src="READMEImages/PropertiesOfEvolutionObject.png" width="619">
-
-```wl
-Out[] = {"EvolutionObject", "FinalState", "FinalStatePlot", "StatesList",
-  "StatesPlotsList", "EventsStatesPlotsList",
-  "AllEventsStatesEdgeIndicesList", "AllEventsStatesList",
-  "GenerationEdgeIndices", "Generation", "StateEdgeIndicesAfterEvent",
-   "StateAfterEvent", "TotalGenerationsCount",
-  "PartialGenerationsCount", "GenerationsCount", "GenerationComplete",
-   "AllEventsCount", "GenerationEventsCountList",
-  "GenerationEventsList", "FinalDistinctElementsCount",
-  "AllEventsDistinctElementsCount", "VertexCountList",
-  "EdgeCountList", "FinalEdgeCount", "AllEventsEdgesCount",
-  "AllEventsGenerationsList", "ExpressionsEventsGraph", "CausalGraph",
-   "LayeredCausalGraph", "TerminationReason", "AllEventsRuleIndices",
-  "AllEventsList", "EventsStatesList", "EdgeCreatorEventIndices",
-  "EdgeDestroyerEventsIndices", "EdgeDestroyerEventIndices",
-  "EdgeGenerationsList", "ExpressionsSeparation", "Properties",
-  "Version", "Rules", "CompleteGenerationsCount",
-  "AllEventsEdgesList"}
-```
-
-Some properties take additional arguments, which can be supplied after the property name:
-
-<img src="READMEImages/StateAfterEventOfEvolutionObject.png" width="691">
-
-```wl
-Out[] = {{8, 1, 3}, {5, 12, 1}, {12, 8, 10}, {8, 5, 4}, {2, 13, 11}, {13, 7,
-  6}, {7, 2, 9}, {7, 14, 6}, {14, 11, 4}, {11, 7, 8}}
-```
-
-A particular generation can be extracted simply by its number (including, i.e., -1 for the final state):
-
-<img src="READMEImages/GenerationOfEvolutionObject.png" width="516">
-
-```wl
-Out[] = {{6, 7, 2}, {8, 1, 3}, {4, 11, 7}, {11, 6, 9}, {6, 4, 8}, {5, 12,
-  1}, {12, 8, 10}, {8, 5, 4}}
-```
-
-If a property does not take any arguments, it can be specified directly in `WolframModel` as the fourth argument:
-
-```wl
-In[] := WolframModel[{{1, 2, 3}, {2, 4, 5}} ->
-  {{5, 6, 1}, {6, 4, 2}, {4, 5, 3}},
- {{1, 2, 3}, {2, 4, 5}, {4, 6, 7}}, 10, "EdgeCountList"]
-Out[] = {3, 4, 6, 8, 12, 18, 24, 36, 54, 76, 112}
-```
-
-All properties available to use directly in `WolframModel` can be looked up in `$WolframModelProperties` (there are more properties here compared to the list above because some properties are available under multiple names, and only the canonical name is listed above):
-
-```wl
-In[] := $WolframModelProperties
-Out[] = {"AllEventsCount", "AllEventsDistinctElementsCount",
-  "AllEventsEdgesCount", "AllEventsEdgesList",
-  "AllEventsGenerationsList", "AllEventsList", "AllEventsRuleIndices",
-   "AllEventsStatesEdgeIndicesList", "AllEventsStatesList",
-  "AllExpressions", "AtomsCountFinal", "AtomsCountTotal",
-  "CausalGraph", "CompleteGenerationsCount", "CreatorEvents",
-  "DestroyerEvents", "EdgeCountList", "EdgeCreatorEventIndices",
-  "EdgeDestroyerEventIndices", "EdgeDestroyerEventsIndices",
-  "EdgeGenerationsList", "EventGenerations", "EventGenerationsList",
-  "EventsCount", "EventsList", "EventsStatesList",
-  "EventsStatesPlotsList", "EvolutionObject", "ExpressionGenerations",
-   "ExpressionsCountFinal", "ExpressionsCountTotal",
-  "ExpressionsEventsGraph", "FinalDistinctElementsCount",
-  "FinalEdgeCount", "FinalState", "FinalStatePlot",
-  "GenerationComplete", "GenerationEventsCountList",
-  "GenerationEventsList", "GenerationsCount", "LayeredCausalGraph",
-  "MaxCompleteGeneration", "PartialGenerationsCount", "StatesList",
-  "StatesPlotsList", "TerminationReason", "TotalGenerationsCount",
-  "UpdatedStatesList", "Version", "VertexCountList"}
-```
-
-Multiple properties can also be specified in a list (only in `WolframModel`, not in `WolframModelEvolutionObject`):
-
-```wl
-In[] = WolframModel[{{1, 2, 3}, {2, 4, 5}} ->
-  {{5, 6, 1}, {6, 4, 2}, {4, 5, 3}},
- {{1, 2, 3}, {2, 4, 5}, {4, 6, 7}}, 10,
- {"EdgeCountList", "VertexCountList"}]
-Out[] = {{3, 4, 6, 8, 12, 18, 24, 36, 54, 76, 112},
- {7, 8, 10, 12, 16, 22, 28, 40, 58, 80, 116}}
-```
-
-### Rule Specification
-
-#### Multiple Rules
-
-Multiple rules can simply be specified as a list of rules:
-
-```wl
-In[] := WolframModel[{{{1, 1, 2}} -> {{2, 2, 1}, {2, 3, 2}, {1, 2, 3}},
-  {{1, 2, 1}, {3, 4, 2}} -> {{4, 3, 2}}}, {{1, 1, 1}}, 4]
-```
-
-<img src="READMEImages/EvolutionObjectFromMultipleRules.png" width="488">
-
-To see which rules were used for each replacement:
-
-<img src="READMEImages/AllEventsRuleIndicesOfEvolutionObject.png" width="708">
-
-```wl
-Out[] = {1, 1, 1, 1, 1, 1, 2, 1, 1, 1, 2, 1, 2}
-```
-
-#### Pattern Rules
-
-Pattern rules (i.e., the kind of rules used in the [`SetReplace`](#setreplace) function) can be specified as well. As an example, previously described call to [`SetReplaceList`](#setreplace) can be reproduced as
-
-```wl
-In[] := WolframModel[<|"PatternRules" -> {a_, b_} :> a + b|>,
- {1, 2, 5, 3, 6}, Infinity, "AllEventsStatesList"]
-Out[] = {{1, 2, 5, 3, 6}, {5, 3, 6, 3}, {6, 3, 8}, {8, 9}, {17}}
-```
-
-One can even add conditions spanning multiple expressions:
-
-```wl
-In[] := WolframModel[<|"PatternRules" -> {a_, b_} /; a > b :> a - b|>,
- {1, 1, 5, 3, 6}, Infinity, "AllEventsStatesList"]
-Out[] = {{1, 1, 5, 3, 6}, {1, 3, 6, 4}, {6, 4, 2}, {2, 2}}
-```
-
-### Automatic Initial State
-
-An initial state consisting of an appropriate number of (hyper) self-loops can be automatically produced for anonymous (non-pattern) rules. Here we evolve the system for 0 steps and ask the evolution object for the 0-th generation aka the initial state:
-
-```wl
-In[] := WolframModel[{{1, 2}, {1, 2}} -> {{3, 2}, {3, 2}, {2, 1}, {1, 3}},
-  Automatic, 0][0]
-Out[] = {{1, 1}, {1, 1}}
-```
-
-That even works for multiple rules in which case the loops are chosen in such a way that any of the rules can match:
-
-```wl
-In[] := WolframModel[{{{1, 2}, {1, 2}} ->
-    {{3, 2}, {3, 2}, {2, 1, 3}, {2, 3}},
-   {{2, 1, 3}, {2, 3}} -> {{2, 1}, {1, 3}}}, Automatic, 0][0]
-Out[] = {{1, 1}, {1, 1}, {1, 1, 1}}
-```
-
-Note that because different patterns can be matched to the same symbol, this initial state is guaranteed to match the rules at least once (no guarantees after that).
-
-### Step Limiters
-
-The standard numeric argument to `WolframModel` specifies the number of generations:
-
-```wl
-In[] := WolframModel[{{1, 2, 3}, {4, 5, 6}, {2, 5}, {5, 2}} ->
-  {{7, 1, 8}, {9, 3, 10}, {11, 4, 12}, {13, 6, 14}, {7, 13}, {13,
-    7}, {8, 10}, {10, 8}, {9, 11}, {11, 9}, {12, 14}, {14, 12}},
- {{1, 2, 3}, {4, 5, 6}, {1, 4}, {4, 1}, {2, 5}, {5, 2}, {3, 6}, {6,
-   3}}, 6, "FinalStatePlot"]
-```
-
-<img src="READMEImages/MaxGenerationsFinalStatePlot.png" width="478">
-
-Alternatively, an [`Association`](https://reference.wolfram.com/language/ref/Association.html) can be used to specify a more elaborate limiting condition:
-
-```wl
-In[] := WolframModel[{{1, 2, 3}, {4, 5, 6}, {2, 5}, {5, 2}} ->
-  {{7, 1, 8}, {9, 3, 10}, {11, 4, 12}, {13, 6, 14}, {7, 13}, {13,
-    7}, {8, 10}, {10, 8}, {9, 11}, {11, 9}, {12, 14}, {14, 12}},
- {{1, 2, 3}, {4, 5, 6}, {1, 4}, {4, 1}, {2, 5}, {5, 2}, {3, 6}, {6,
-   3}},
- <|"MaxVertices" -> 300, "MaxEvents" -> 200|>, "FinalStatePlot"]
-```
-
-<img src="READMEImages/MaxVerticesFinalStatePlot.png" width="478">
-
-Note that the final state here is "less symmetric" because its last generation is incomplete (more on that [later](#hypergraphautomorphismgroup)). Such incomplete generations can be automatically trimmed by setting [`"IncludePartialGenerations" -> False`](#includepartialgenerations).
-
-One can also see the presence of an incomplete generation by looking at the evolution object (note `5...6` which means 5 generations are complete, and 1 is not). Expanding the object's information, one can also see that in this particular case the evolution was terminated because `"MaxVertices"` (not `"MaxEvents"`) condition was reached:
-
-```wl
-In[] := WolframModel[{{1, 2, 3}, {4, 5, 6}, {2, 5}, {5, 2}} ->
-  {{7, 1, 8}, {9, 3, 10}, {11, 4, 12}, {13, 6, 14}, {7, 13}, {13,
-    7}, {8, 10}, {10, 8}, {9, 11}, {11, 9}, {12, 14}, {14, 12}},
- {{1, 2, 3}, {4, 5, 6}, {1, 4}, {4, 1}, {2, 5}, {5, 2}, {3, 6}, {6,
-   3}},
- <|"MaxVertices" -> 300, "MaxEvents" -> 200|>]
-```
-
-<img src="READMEImages/MaxVerticesEvolutionObject.png" width="753">
-
-All possible keys in that association are:
-
-* `"MaxEvents"`: limit the number of individual replacements (in the [`SetReplace`](#setreplace) function meaning).
-* `"MaxGenerations"`: limit the number of generations (steps in [`SetReplaceAll`](#setreplace) meaning), same as specifying steps directly as a number in `WolframModel`.
-* `"MaxVertices"`: limit the number of vertices in the *final* state only (the total count throughout evolution might be larger). This limit stops evolution if the next event, if applied, would put the state over the limit. Note once such an event is encountered, the evolution stops immediately even if other matches exist that would not put the vertex count over the limit.
-* `"MaxVertexDegree"`: limit the number of final state edges in which any particular vertex is involved. Works in a similar way to `"MaxVertices"`.
-* `"MaxEdges"`: limit the number of edges (set elements) in the final state. Works similarly to `"MaxVertices"`.
-
-Any combination of these can be used, in which case the earliest triggered condition stops the evolution.
-
-Note also that `"MaxGenerations"` works differently from the other limiters, as the matching algorithm would not even attempt to match edges with generations over the limit. Therefore unlike, i.e., `"MaxVertices"`, which would terminate the evolution immediately once the limit-violating event is attempted, `"MaxGenerations"` would keep "filling in" events for as long as possible until no further matches within allowed generations are possible.
-
-It is also possible to set the step count to `Automatic`, in which case `WolframModel` tries to automatically pick a number of steps that showcases the evolution without taking too long. It stops the evolution sooner if the state grows quickly:
-
-```wl
-In[] := WolframModel[{{1, 2, 3}, {2, 4, 5}} -> {{5, 6, 1}, {6, 4, 2}, {4, 5,
-    3}},
- {{1, 2, 3}, {2, 4, 5}, {4, 6, 7}}, Automatic]
-```
-
-<img src="READMEImages/AutomaticStepsGrowing.png" width="491">
-
-But evolves the rule much longer if it does not grow:
-
-```wl
-In[] := WolframModel[<|"PatternRules" -> {{a_, b_}} :> {{a + b, a - b}}|>,
- {{1, 1}}, Automatic]
-```
-
-<img src="READMEImages/AutomaticStepsNotGrowing.png" width="565">
-
-Currently, it's equivalent to `<|"MaxEvents" -> 5000, "MaxVertices" -> 200|>`, setting `TimeConstraint -> 5` (it still returns values for all properties even if terminated due to time constraint), and `"IncludePartialGenerations" -> False`, but it may be adjusted in future updates.
-
-### Properties
-
-[States](#states) | [Plots of States](#plots-of-states) | [Plots of Events](#plots-of-events) | [All Edges throughout Evolution](#all-edges-throughout-evolution) | [States as Edge Indices](#states-as-edge-indices) | [Events](#events) | [Events and States](#events-and-states) | [Creator and Destroyer Events](#creator-and-destroyer-events) | [Causal Graphs](#causal-graphs) | [Expression Separations](#expression-separations) | [Rule Indices for Events](#rule-indices-for-events) | [Edge and Event Generations](#edge-and-event-generations) | [Termination Reason](#termination-reason) | [Generation Counts](#generation-counts) | [Event Counts](#event-counts) | [Element Count Lists](#element-count-lists) | [Final Element Counts](#final-element-counts) | [Total Element Counts](#total-element-counts) | [Rules](#rules) | [Version](#version)
-
-#### States
-
-These are the properties used to extract states at a particular moment in the evolution. They always return lists, but in the examples below, we plot them for clarity.
-
-**`"FinalState"`** (aka -1) yields the state obtained after all replacements of the evolution have been made:
-
-```wl
-In[] := WolframModelPlot @ WolframModel[{{1, 2, 3}, {4, 5, 6}, {1, 4}} ->
-   {{2, 7, 8}, {3, 9, 10}, {5, 11, 12}, {6, 13, 14}, {8, 12}, {11,
-     10}, {13, 7}, {14, 9}},
-  {{1, 1, 1}, {1, 1, 1}, {1, 1}, {1, 1}, {1, 1}}, 6, "FinalState"]
-```
-
-<img src="READMEImages/FinalStatePlot.png" width="478">
-
-**`"StatesList"`** yields the list of states at each generation:
-
-```wl
-In[] := WolframModelPlot /@ WolframModel[{{1, 2, 3}, {4, 5, 6}, {1, 4}} ->
-   {{2, 7, 8}, {3, 9, 10}, {5, 11, 12}, {6, 13, 14}, {8, 12}, {11,
-     10}, {13, 7}, {14, 9}},
-  {{1, 1, 1}, {1, 1, 1}, {1, 1}, {1, 1}, {1, 1}}, 6, "StatesList"]
-```
-
-<img src="READMEImages/StatesListPlot.png" width="746">
-
-This is identical to using the **`"Generation"`** property mapped over all generations:
-
-```wl
-In[] := WolframModelPlot /@ (WolframModel[{{1, 2, 3}, {4, 5, 6}, {1, 4}} ->
-       {{2, 7, 8}, {3, 9, 10}, {5, 11, 12}, {6, 13, 14}, {8, 12}, {11,
-          10}, {13, 7}, {14, 9}},
-      {{1, 1, 1}, {1, 1, 1}, {1, 1}, {1, 1}, {1, 1}}, 6][
-     "Generation", #] &) /@ Range[0, 6]
-```
-
-<img src="READMEImages/StatesListPlot.png" width="746">
-
-In fact, the `"Generation"` property can be omitted and the index of the generation can be used directly:
-
-```wl
-In[] := WolframModelPlot /@ WolframModel[{{1, 2, 3}, {4, 5, 6}, {1, 4}} ->
-    {{2, 7, 8}, {3, 9, 10}, {5, 11, 12}, {6, 13, 14}, {8, 12}, {11,
-      10}, {13, 7}, {14, 9}},
-   {{1, 1, 1}, {1, 1, 1}, {1, 1}, {1, 1}, {1, 1}}, 6] /@ Range[0, 6]
-```
-
-<img src="READMEImages/StatesListPlot.png" width="746">
-
-`"StatesList"` shows a compressed version of the evolution. To see how the state changes with each applied replacement, use **`"AllEventsStatesList"`**:
-
-```wl
-In[] := WolframModelPlot /@ WolframModel[{{1, 2, 3}, {4, 5, 6}, {1, 4}} ->
-   {{2, 7, 8}, {3, 9, 10}, {5, 11, 12}, {6, 13, 14}, {8, 12}, {11,
-     10}, {13, 7}, {14, 9}},
-  {{1, 1, 1}, {1, 1, 1}, {1, 1}, {1, 1}, {1, 1}}, 3,
-  "AllEventsStatesList"]
-```
-
-<img src="READMEImages/AllEventsStatesListPlot.png" width="746">
-
-Finally, to see a state after a specific event, use **`"StateAfterEvent"`** (aka `"SetAfterEvent"`):
-
-```wl
-In[] := WolframModelPlot @ WolframModel[{{1, 2, 3}, {4, 5, 6}, {1, 4}} ->
-    {{2, 7, 8}, {3, 9, 10}, {5, 11, 12}, {6, 13, 14}, {8, 12}, {11,
-      10}, {13, 7}, {14, 9}},
-   {{1, 1, 1}, {1, 1, 1}, {1, 1}, {1, 1}, {1, 1}}, 6][
-  "StateAfterEvent", 42]
-```
-
-<img src="READMEImages/StateAfterEventPlot.png" width="478">
-
-`"StateAfterEvent"` is equivalent to taking a corresponding part in `"AllEventsStatesList"`, but it is much faster to compute than the entire list.
-
-#### Plots of States
-
-Instead of explicitly calling [`WolframModelPlot`](#wolframmodelplot), one can use short-hand properties **`"FinalStatePlot"`** and **`"StatesPlotsList"`**:
-
-```wl
-In[] := WolframModel[{{1, 2, 3}, {4, 5, 6}, {1, 4}} ->
-  {{2, 7, 8}, {3, 9, 10}, {5, 11, 12}, {6, 13, 14}, {8, 12}, {11,
-    10}, {13, 7}, {14, 9}},
- {{1, 1, 1}, {1, 1, 1}, {1, 1}, {1, 1}, {1, 1}}, 6, "FinalStatePlot"]
-```
-
-<img src="READMEImages/FinalStatePlot.png" width="478">
-
-```wl
-In[] := WolframModel[{{1, 2, 3}, {4, 5, 6}, {1, 4}} ->
-  {{2, 7, 8}, {3, 9, 10}, {5, 11, 12}, {6, 13, 14}, {8, 12}, {11,
-    10}, {13, 7}, {14, 9}},
- {{1, 1, 1}, {1, 1, 1}, {1, 1}, {1, 1}, {1, 1}}, 6, "StatesPlotsList"]
-```
-
-<img src="READMEImages/StatesListPlot.png" width="746">
-
-These properties take the same options as [`WolframModelPlot`](#wolframmodelplot) (but one has to specify them in a call to the evolution object, not `WolframModel`):
-
-```wl
-In[] := WolframModel[{{1, 2, 3}, {4, 5, 6}, {1, 4}} ->
-   {{2, 7, 8}, {3, 9, 10}, {5, 11, 12}, {6, 13, 14}, {8, 12}, {11,
-     10}, {13, 7}, {14, 9}},
-  {{1, 1, 1}, {1, 1, 1}, {1, 1}, {1, 1}, {1, 1}}, 3]["FinalStatePlot",
-  VertexLabels -> Automatic]
-```
-
-<img src="READMEImages/FinalStatePlotWithVertexLabels.png" width="478">
-
-#### Plots of Events
-
-The plotting function corresponding to [`"AllEventsStatesList"`](#states) is more interesting than the other ones. **`"EventsStatesPlotsList"`** plots not only the states, but also the events that produced them:
-
-```wl
-In[] := WolframModel[{{1, 2, 3}, {4, 5, 6}, {1, 4}} ->
-  {{2, 7, 8}, {3, 9, 10}, {5, 11, 12}, {6, 13, 14}, {8, 12}, {11,
-    10}, {13, 7}, {14, 9}},
- {{1, 1, 1}, {1, 1, 1}, {1, 1}, {1, 1}, {1, 1}},
- 3, "EventsStatesPlotsList"]
-```
-
-<img src="READMEImages/EventsStatesPlotsList.png" width="746">
-
-Here the dotted gray edges are the ones about to be deleted, whereas the red ones have just been created.
-
-#### All Edges throughout Evolution
-
-**`"AllEventsEdgesList"`** (aka `"AllExpressions"`) returns the list of edges throughout evolution. This is distinct from a catenated [`"StateList"`](#states), as the edge does not appear twice if it moved from one generation to the next without being involved in an event.
-
-Compare for instance the output of [`"StatesList"`](#states) for a system where only one replacement is made per generation:
-
-```wl
-In[] := WolframModel[<|"PatternRules" -> {x_?OddQ, y_} :> x + y|>,
- {1, 2, 4, 6}, Infinity, "StatesList"]
-Out[] = {{1, 2, 4, 6}, {4, 6, 3}, {6, 7}, {13}}
-```
-
-to the output of `"AllEventsEdgesList"`:
-
-```wl
-In[] := WolframModel[<|"PatternRules" -> {x_?OddQ, y_} :> x + y|>,
- {1, 2, 4, 6}, Infinity, "AllEventsEdgesList"]
-Out[] = {1, 2, 4, 6, 3, 7, 13}
-```
-
-Note how 4 and 6 only appear once in the list.
-
-Edge indices from `"AllEventsEdgesList"` are used in various other properties such as [`"AllEventsList"`](#events) and [`"EventsStatesList"`](#events-and-states).
-
-#### States as Edge Indices
-
-**`"AllEventsStatesEdgeIndicesList"`** is similar to [`"AllEventsStatesList"`](#states), except instead of actual edges the list it returns contains the indices of edges from [`"AllEventsEdgesList"`](#all-edges-throughout-evolution):
-
-```wl
-In[] := WolframModel[{{1, 2, 3}, {4, 5, 6}, {1, 4}} ->
-  {{2, 7, 8}, {3, 9, 10}, {5, 11, 12}, {6, 13, 14}, {8, 12}, {11,
-    10}, {13, 7}, {14, 9}},
- {{1, 1, 1}, {1, 1, 1}, {1, 1}, {1, 1}, {1, 1}},
- 2, "AllEventsStatesEdgeIndicesList"]
-Out[] = {{1, 2, 3, 4, 5}, {4, 5, 6, 7, 8, 9, 10, 11, 12, 13}, {5, 8, 9, 10,
-  11, 12, 13, 14, 15, 16, 17, 18, 19, 20, 21}, {10, 11, 12, 13, 14,
-  15, 16, 17, 18, 19, 20, 21, 22, 23, 24, 25, 26, 27, 28, 29}}
-```
-
-One can easily go back to states:
-
-```wl
-In[] := WolframModelPlot /@ With[{
-   evolution = WolframModel[{{1, 2, 3}, {4, 5, 6}, {1, 4}} ->
-      {{2, 7, 8}, {3, 9, 10}, {5, 11, 12}, {6, 13, 14}, {8, 12}, {11,
-        10}, {13, 7}, {14, 9}},
-     {{1, 1, 1}, {1, 1, 1}, {1, 1}, {1, 1}, {1, 1}}, 3]},
-  evolution["AllEventsEdgesList"][[#]] & /@
-   evolution["AllEventsStatesEdgeIndicesList"]]
-```
-
-<img src="READMEImages/AllEventsStatesListPlot.png" width="746">
-
-However, this representation is useful if one needs to distinguish between identical edges.
-
-Similarly, **`"StateEdgeIndicesAfterEvent"`** is a index analog of [`"StateAfterEvent"`](#states):
-
-```wl
-In[] := WolframModel[{{1, 2, 3}, {4, 5, 6}, {1, 4}} ->
-   {{2, 7, 8}, {3, 9, 10}, {5, 11, 12}, {6, 13, 14}, {8, 12}, {11,
-     10}, {13, 7}, {14, 9}},
-  {{1, 1, 1}, {1, 1, 1}, {1, 1}, {1, 1}, {1, 1}},
-  6]["StateEdgeIndicesAfterEvent", 12]
-Out[] = {18, 19, 29, 34, 35, 36, 37, 39, 40, 42, 43, 44, 45, 49, 50, 51, 52,
-  53, 55, 56, 57, 58, 59, 60, 61, 62, 63, 64, 65, 66, 67, 68, 69, 70,
-  71, 72, 73, 74, 75, 76, 77, 78, 79, 80, 81, 82, 83, 84, 85, 86, 87,
-  88, 89, 90, 91, 92, 93, 94, 95, 96, 97, 98, 99, 100, 101}
-```
-
-and **`"GenerationEdgeIndices"`** is an analog of [`"Generation"`](#states):
-
-```wl
-In[] := WolframModel[{{1, 2, 3}, {4, 5, 6}, {1, 4}} ->
-   {{2, 7, 8}, {3, 9, 10}, {5, 11, 12}, {6, 13, 14}, {8, 12}, {11,
-     10}, {13, 7}, {14, 9}},
-  {{1, 1, 1}, {1, 1, 1}, {1, 1}, {1, 1}, {1, 1}},
-  6]["GenerationEdgeIndices", 2]
-Out[] = {10, 11, 12, 13, 14, 15, 16, 17, 18, 19, 20, 21, 22, 23, 24, 25, 26,
-  27, 28, 29}
-```
-
-#### Events
-
-**`"AllEventsList"`** (aka `"EventsList"`) and **`"GenerationEventsList"`** both return all replacement events throughout the evolution. The only difference is how the events are arranged. `"AllEventsList"` returns the flat list of all events, whereas `"GenerationEventsList"` splits them into sublists for each generation:
-
-```wl
-In[] := WolframModel[{{1, 2}} -> {{3, 4}, {3, 1}, {4, 1}, {2, 4}},
- {{1, 1}}, 2, "AllEventsList"]
-Out[] = {{1, {1} -> {2, 3, 4, 5}}, {1, {2} -> {6, 7, 8, 9}},
- {1, {3} -> {10, 11, 12, 13}}, {1, {4} -> {14, 15, 16, 17}},
- {1, {5} -> {18, 19, 20, 21}}}
-```
-
-```wl
-In[] := WolframModel[{{1, 2}} -> {{3, 4}, {3, 1}, {4, 1}, {2, 4}},
- {{1, 1}}, 2, "GenerationEventsList"]
-Out[] = {{{1, {1} -> {2, 3, 4, 5}}},
- {{1, {2} -> {6, 7, 8, 9}}, {1, {3} -> {10, 11, 12, 13}},
-  {1, {4} -> {14, 15, 16, 17}}, {1, {5} -> {18, 19, 20, 21}}}}
-```
-
-The format for the events is
-
-```wl
-{ruleIndex, {inputEdgeIndices} -> {outputEdgeIndices}}
-```
-
-where the edge indices refer to expressions from [`"AllEventsEdgesList"`](#all-edges-throughout-evolution).
-
-#### Events and States
-
-**`"EventsStatesList"`** just produces a list of `{event, state}` pairs, where state is the complete state right after this event is applied. Events are the same as generated by [`"AllEventsList"`](#events), and the states are represented as edge indices as in [`"AllEventsStatesEdgeIndicesList"`](#states-as-edge-indices):
-
-```wl
-In[] := WolframModel[{{1, 2}} -> {{3, 4}, {3, 1}, {4, 1}, {2, 4}},
- {{1, 1}}, 2, "EventsStatesList"]
-Out[] = {{{1, {1} -> {2, 3, 4, 5}}, {2, 3, 4, 5}},
- {{1, {2} -> {6, 7, 8, 9}}, {3, 4, 5, 6, 7, 8, 9}},
- {{1, {3} -> {10, 11, 12, 13}}, {4, 5, 6, 7, 8, 9, 10, 11, 12, 13}},
- {{1, {4} -> {14, 15, 16, 17}},
-  {5, 6, 7, 8, 9, 10, 11, 12, 13, 14, 15, 16, 17}},
- {{1, {5} -> {18, 19, 20, 21}},
-  {6, 7, 8, 9, 10, 11, 12, 13, 14, 15, 16, 17, 18, 19, 20, 21}}}
-```
-
-#### Creator and Destroyer Events
-
-An event is said to *destroy* the edges in its input, and *create* the edges in its output. Creator and destroyer events for each edge can be obtained with **`"EdgeCreatorEventIndices"`** (aka `"CreatorEvents"`) and **`"EdgeDestroyerEventsIndices"`** properties.
-
-As an example, for a simple rule that splits each edge in two, one can see that edges are created in pairs:
-
-```wl
-In[] := WolframModel[{{1, 2}} -> {{1, 3}, {3, 2}},
- {{1, 1}}, 4, "EdgeCreatorEventIndices"]
-Out[] = {0, 1, 1, 2, 2, 3, 3, 4, 4, 5, 5, 6, 6, 7, 7, 8, 8, 9, 9, 10, 10, 11,
-   11, 12, 12, 13, 13, 14, 14, 15, 15}
-```
-
-and destroyed one-by-one:
-
-```wl
-In[] := WolframModel[{{1, 2}} -> {{1, 3}, {3, 2}},
- {{1, 1}}, 4, "EdgeDestroyerEventsIndices"]
-Out[] = {{1}, {2}, {3}, {4}, {5}, {6}, {7}, {8}, {9}, {10}, {11}, {12},
-   {13}, {14}, {15}, {}, {}, {}, {}, {}, {}, {}, {}, {}, {}, {}, {},
-   {}, {}, {}, {}}
-```
-
-Here 0 refers to the initial state. Note the format is different for creator and destroyer events. That is because each edge has a unique creator event, but can have multiple destroyer events in [multiway systems](#eventselectionfunction).
-
-There is another property, **`"EdgeDestroyerEventIndices"`** (aka `"DestroyerEvents"`), left for compatibility reasons, which has the same format as **`"EdgeCreatorEventIndices"`**. However, it does not work for [multiway systems](#eventselectionfunction).
-
-```wl
-In[] := WolframModel[{{1, 2}} -> {{1, 3}, {3, 2}},
- {{1, 1}}, 4, "EdgeDestroyerEventIndices"]
-Out[] = {1, 2, 3, 4, 5, 6, 7, 8, 9, 10, 11, 12, 13, 14, 15, Infinity,
-  Infinity, Infinity, Infinity, Infinity, Infinity, Infinity,
-  Infinity, Infinity, Infinity, Infinity, Infinity, Infinity,
-  Infinity, Infinity, Infinity}
-```
-
-#### Causal Graphs
-
-An event **A** *causes* an event **B** if there exists an expression (set element) created by **A** and destroyed by **B**. If we then consider all such relationships between events, we create a **`"CausalGraph"`**. In a causal graph, vertices correspond to events, and edges correspond to the set elements (aka spatial edges).
-
-To make it even more explicit, we have another property, **`"ExpressionsEventsGraph"`**. In this graph, there are two types of vertices corresponding to events and expressions, and edges correspond to a given expression being an input or an output of a given event.
-
-For example, if we consider our simple arithmetic model `{a_, b_} :> a + b` starting from `{3, 8, 8, 8, 2, 10, 0, 9, 7}` we get an expressions-events graph which quite clearly describes what's going on:
-
-```wl
-In[] := WolframModel[<|"PatternRules" -> {a_, b_} :> a + b|>,
-  {3, 8, 8, 8, 2, 10, 0, 9, 7}, Infinity]["ExpressionsEventsGraph",
- VertexLabels -> Placed[Automatic, After]]
-```
-
-<img src="READMEImages/ArithmeticModelExpressionsEventsGraph.png" width="478">
-
-The causal graph is very similar, it just has the expression-vertices contracted:
-
-```wl
-In[] := WolframModel[<|"PatternRules" -> {a_, b_} :> a + b|>,
- {3, 8, 8, 8, 2, 10, 0, 9, 7}, Infinity, "CausalGraph"]
-```
-
-<img src="READMEImages/ArithmeticModelCausalGraph.png" width="478">
-
-Here is an example for a hypergraph model (admittedly considerably harder to understand). Multiedges correspond to situations where multiple set elements were both created and destroyed by the same pair of events:
-
-```wl
-In[] := WolframModel[{{1, 2, 3}, {4, 5, 6}, {1, 4}} ->
-  {{3, 7, 8}, {9, 2, 10}, {11, 12, 5}, {13, 14, 6}, {7, 12}, {11,
-    9}, {13, 10}, {14, 8}},
- {{1, 1, 1}, {1, 1, 1}, {1, 1}, {1, 1}, {1, 1}}, 20, "CausalGraph"]
-```
-
-<img src="READMEImages/HypergraphModelCausalGraph.png" width="478">
-
-**`"LayeredCausalGraph"`** generates the same graph but layers events generation-by-generation. For example, in our arithmetic causal graph, note how it's arranged differently from an example above:
-
-```wl
-In[] := WolframModel[<|"PatternRules" -> {a_, b_} :> a + b|>,
- {3, 8, 8, 8, 2, 10, 0, 9, 7}, Infinity, "LayeredCausalGraph"]
-```
-
-<img src="READMEImages/ArithmeticModelLayeredCausalGraph.png" width="478">
-
-Note how slices through the expressions-events graph correspond to states returned by [`"StatesList"`](#states). Pay attention to intersections of the slices with edges as well, as they correspond to unused expressions from previous generations that remain in the state:
-
-```wl
-In[] := With[{evolution =
-   WolframModel[<|"PatternRules" -> {a_, b_} :> a + b|>,
-    {3, 8, 8, 8, 2, 10, 0, 9, 7}, Infinity]},
- evolution["ExpressionsEventsGraph",
-  VertexLabels -> Placed[Automatic, {After, Above}],
-  Epilog -> {Red, Dotted,
-    Table[Line[{{-10, k}, {10, k}}], {k, 0, 9, 2}]}]]
-```
-
-<img src="READMEImages/FoliatedExpressionsEventsGraph.png" width="478">
-
-```wl
-In[] := WolframModel[<|"PatternRules" -> {a_, b_} :> a + b|>,
- {3, 8, 8, 8, 2, 10, 0, 9, 7}, Infinity, "StatesList"]
-Out[] = {{3, 8, 8, 8, 2, 10, 0, 9, 7}, {7, 11, 16, 12, 9}, {9, 18, 28}, {28,
-  27}, {55}}
-```
-
-`"ExpressionsEventsGraph"` is particularly useful for multiway systems, as it allows one to immediately see multiway branching. For example, here the expression-vertex `{2}` has the out-degree of 2, which indicates it was used in two conflicting events, which indicates multiway branching:
-
-```wl
-In[] := WolframModel[{{1}, {1, 2}} -> {{2}}, {{1}, {1, 2}, {2, 3}, {2, 4}},
-  Infinity,
-  "EventSelectionFunction" -> None]["ExpressionsEventsGraph",
- VertexLabels -> Placed[Automatic, After]]
-```
-
-<img src="READMEImages/MultiwayExpressionsEventsGraph.png" width="466">
-
-`"CausalGraph"`, `"LayeredCausalGraph"` and `"ExpressionsEventsGraph"` properties all accept [`Graph`](https://reference.wolfram.com/language/ref/Graph.html) options, as was demonstrated above with [`VertexLabels`](https://reference.wolfram.com/language/ref/VertexLabels.html). Some options have special behavior for the [`Automatic`](https://reference.wolfram.com/language/ref/Automatic.html) value, i.e., `VertexLabels -> Automatic` in `"ExpressionsEventsGraph"` displays the contents of expressions, which are not the vertex names in that graph (as there can be multiple expressions with the same contents). `VertexLabels -> "Index"`, on the other hand, displays the vertex indices of both expressions and events in the graph:
-
-```wl
-In[] := WolframModel[{{{x, y}, {x, z}} -> {{x, z}, {x, w}, {y, w}, {z, w}}},
-  {{0, 0}, {0, 0}}, 2]["ExpressionsEventsGraph", VertexLabels -> "Index"]
-```
-
-<img src="READMEImages/MultiwayExpressionsEventsGraphIndex.png" width="478">
-
-#### Expression Separations
-
-Expressions can be related in different ways to one another depending on the causal structure of the expressions-events
-graph.
-
-There are three fundamental cases, the separation between two expressions can be:
-* spacelike -- the expressions were produced (directly or indirectly) by a single event;
-* branchlike -- the expressions were produced (directly or indirectly) by multiple events that matched the same
-expression;
-* timelike -- the expressions are causally related, one produced or was produced by another.
-
-The expressions `{2, 3}` and `{3, 4}` here are spacelike, branchlike and timelike separated respectively:
-
-```wl
-In[] := Framed[WolframModel[<|"PatternRules" -> #|>, {{1, 2}}, Infinity,
-     "EventSelectionFunction" -> None]["ExpressionsEventsGraph",
-    VertexLabels -> Placed[Automatic, After],
-    GraphHighlight -> Thread[{"Expression", {2, 3}}]],
-   FrameStyle -> LightGray] & /@ {{{1, 2}} -> {{2, 3}, {3, 4}},
-  {{{1, 2}} -> {{2, 3}}, {{1, 2}} -> {{3, 4}}},
-  {{{1, 2}} -> {{2, 3}}, {{2, 3}} -> {{3, 4}}}}
-```
-
-<img src="READMEImages/SeparationComparison.png" width="512">
-
-One might be tempted to assume that spacelike separated expressions can always be 'assembled' to produce a possible
-history for a singleway system.
-For match-all evolution, however, this is not the case.
-Match-all rules can match two branchlike separated expressions, something that is never possible for singleway systems.
-If such events produce spacelike separated results, then we will obtain spacelike separated expressions that can be
-assembled into global states which *do not* correspond to any singleway evolution state.
-See expressions `{4, 5}` and `{5, 6}` in the following picture:
-
-```wl
-In[] := WolframModel[<|
-   "PatternRules" -> {{{1, 2}} -> {{2, 3}}, {{1, 2}} -> {{3, 4}},
-     {{2, 3}, {3, 4}} -> {{4, 5}, {5, 6}}}|>, {{1, 2}}, Infinity,
-  "EventSelectionFunction" -> None]["ExpressionsEventsGraph",
- VertexLabels -> Placed[Automatic, After]]
-```
-
-<img src="READMEImages/MatchAllQuantumSpacelikeMatching.png" width="351">
-
-Further, branchlike separation takes precedence over spacelike separation, and timelike separation takes precedence over
-both.
-As such, expressions `{v, f, 1}` and `{v, f, 2}` here are branchlike separated because one of their common ancestors is
-an expression even though the other one is an event:
-
-```wl
-In[] := WolframModel[<|"PatternRules" -> {{{v, i}} -> {{v, 1}, {v, 2}},
-     {{v, 1}} -> {{v, 1, 1}, {v, 1, 2}},
-     {{v, 1, 1}, {v, 2}} -> {{v, f, 1}},
-     {{v, 1, 2}, {v, 2}} -> {{v, f, 2}}}|>, {{v, i}}, Infinity,
-  "EventSelectionFunction" -> None]["ExpressionsEventsGraph",
- VertexLabels -> Placed[Automatic, After]]
-```
-
-<img src="READMEImages/MatchAllSpacelikeBranchlikeMixed.png" width="352">
-
-Specifically, the general algorithm for computing the separation between two expressions `A` and `B` in an
-expressions-events graph is:
-1. Compute the past causal cones of both `A` and `B`.
-2. Compute the intersection between the causal cones.
-3. Take all vertices with out-degree zero (the future boundary of the intersection).
-4. If the boundary contains either `A` and `B`, they are timelike separated.
-5. If any vertices on the boundary are expression-vertices, they are branchlike separated.
-6. Otherwise, if all vertices on the boundary are event-vertices, they are spacelike separated.
-
-One can compute that separation using **`"ExpressionsSeparation"`** property.
-It takes two arguments, which are the indices of expressions from [`"AllEventsEdgesList"`](#all-edges-throughout-evolution):
-
-```wl
-In[] := WolframModel[<|"PatternRules" -> {{{v, i}} -> {{v, 1}, {v, 2}},
-     {{v, 1}} -> {{v, 1, 1}, {v, 1, 2}},
-     {{v, 1, 1}, {v, 2}} -> {{v, f, 1}},
-     {{v, 1, 2}, {v, 2}} -> {{v, f, 2}}}|>, {{v, i}}, Infinity,
-  "EventSelectionFunction" -> None]["ExpressionsSeparation", 6, 7]
-Out[] = "Branchlike"
-```
-
-It is also possible to use negative indices, in which case expressions are counted backwards:
-
-```wl
-In[] := WolframModel[<|
-   "PatternRules" -> {{{1, 2}} -> {{2, 3}}, {{1, 2}} -> {{3, 4}},
-     {{2, 3}, {3, 4}} -> {{4, 5}, {5, 6}}}|>, {{1, 2}}, Infinity,
-  "EventSelectionFunction" -> None]["ExpressionsSeparation", -1, -2]
-Out[] = "Spacelike"
-```
-
-#### Rule Indices for Events
-
-**`"AllEventsRuleIndices"`** returns which rule was used for each event (the same can be obtained by mapping [`First`](https://reference.wolfram.com/language/ref/First.html) over [`"AllEventsList"`](#events)):
-
-```wl
-In[] := WolframModel[{{{1, 1, 2}} -> {{2, 2, 1}, {2, 3, 2}, {1, 2, 3}},
-  {{1, 2, 1}, {3, 4, 2}} -> {{4, 3, 2}}},
- {{1, 1, 1}}, 4, "AllEventsRuleIndices"]
-Out[] = {1, 1, 1, 1, 1, 1, 2, 1, 1, 1, 2, 1, 2}
-```
-
-A neat example of using `"AllEventsRuleIndices"` is coloring events in a causal graph according to the rule index. With this visualization, one can see, for instance, that the outputs of the second rule in the example above are never used in any further inputs:
-
-```wl
-In[] := With[{
-  evolution =
-   WolframModel[{{{1, 1, 2}} -> {{2, 2, 1}, {2, 3, 2}, {1, 2, 3}},
-     {{1, 2, 1}, {3, 4, 2}} -> {{4, 3, 2}}}, {{1, 1, 1}}, 6]}, With[{
-   causalGraph = evolution["LayeredCausalGraph"]},
-  Graph[causalGraph,
-   VertexStyle ->
-    Thread[VertexList[causalGraph] ->
-      Replace[evolution["AllEventsRuleIndices"], {1 -> Black,
-        2 -> White}, {1}]], VertexSize -> Medium]]]
-```
-
-<img src="READMEImages/ColoredCausalGraph.png" width="478">
-
-#### Edge and Event Generations
-
-**`"EdgeGenerationsList"`** (aka `"ExpressionGenerations"`) yields the list of generation numbers (numbers of predecessor layers) for each edge in [`"AllEventsEdgesList"`](#all-edges-throughout-evolution):
-
-```wl
-In[] := WolframModel[{{1, 2}, {1, 3}, {1, 4}} ->
-  {{2, 2}, {3, 2}, {3, 4}, {3, 5}},
- {{1, 1}, {1, 1}, {1, 1}}, 5, "EdgeGenerationsList"]
-Out[] = {0, 0, 0, 1, 1, 1, 1, 2, 2, 2, 2, 3, 3, 3, 3, 4, 4, 4, 4, 5, 5, 5, 5,
-   5, 5, 5, 5}
-```
-
- **`"AllEventsGenerationsList"`** (aka `"EventGenerations"`) gives the same for events. The generation of an event is defined as the generation of edges it produces as output. Here edges of different generations are colored differently:
-
-```wl
-In[] := With[{
-  evolution = WolframModel[{{1, 2}, {1, 3}, {1, 4}} ->
-     {{2, 2}, {3, 2}, {3, 4}, {3, 5}},
-    {{1, 1}, {1, 1}, {1, 1}}, 5]},
- MapThread[
-  WolframModelPlot[#, EdgeStyle -> #2] &, {evolution["StatesList"],
-   Replace[evolution[
-        "EdgeGenerationsList"][[#]] & /@ (evolution[
-         "StateEdgeIndicesAfterEvent", #] &) /@
-      Prepend[0] @ Accumulate @ evolution["GenerationEventsCountList"],
-    g_ :> ColorData["Rainbow"][g/5], {2}]}]]
-```
-
-<img src="READMEImages/GenerationColoredStatePlots.png" width="746">
-
-Event and expression generations correspond to layers in [`"LayeredCausalGraph"`](#causal-graphs) and [`"ExpressionsEventsGraph"`](#causal-graphs):
-
-```wl
-In[] := WolframModel[{{1, 2}, {1, 3}, {1, 4}} ->
-  {{2, 2}, {3, 2}, {3, 4}, {3, 5}},
- {{1, 1}, {1, 1}, {1, 1}}, 5, "AllEventsGenerationsList"]
-Out[] = {1, 2, 3, 4, 5, 5}
-```
-
-```wl
-In[] := WolframModel[{{1, 2}, {1, 3}, {1, 4}} ->
-  {{2, 2}, {3, 2}, {3, 4}, {3, 5}},
- {{1, 1}, {1, 1}, {1, 1}}, 5, "LayeredCausalGraph"]
-```
-
-<img src="READMEImages/HypergraphModelLayeredCausalGraph.png" width="218">
-
-#### Termination Reason
-
-**`"TerminationReason"`** shows why the evaluation of the model was stopped. It's particularly useful if multiple [stopping conditions](#step-limiters) are specified.
-
-All possible values are:
-
-* `"MaxEvents"`, `"MaxGenerations"`, `"MaxVertices"`, `"MaxVertexDegree"` and `"MaxEdges"` correspond directly to [step limiters](#step-limiters).
-* `"FixedPoint"` means there were no more matches possible to rule inputs.
-* `"TimeConstraint"` could occur if a [`"TimeConstraint"`](#timeconstraint) option is used.
-* `"Aborted"` would occur if the evaluation was manually interrupted (i.e., by pressing ⌘. on a Mac). In that case, a partially computed evolution object is returned.
-
-As an example, in our arithmetic model a `"FixedPoint"` is reached (which is why we can use [`Infinity`](https://reference.wolfram.com/language/ref/Infinity.html) as the number of steps):
-
-```wl
-In[] := WolframModel[<|"PatternRules" -> {a_, b_} :> a + b|>,
-  {3, 8, 8, 8, 2, 10, 0, 9, 7}, Infinity]["TerminationReason"]
-Out[] = "FixedPoint"
-```
-
-And if we manually abort the evolution, we could get something like this:
-
-```wl
-In[] := WolframModel[{{1, 2, 3}, {4, 5, 6}, {1, 4}} ->
-  {{2, 7, 8}, {5, 9, 10}, {6, 11, 12}, {13, 3, 14}, {8, 13}, {9,
-    7}, {10, 12}, {14, 11}},
- {{1, 1, 1}, {1, 1, 1}, {1, 1}, {1, 1}, {1, 1}}, 100]
-⌘.
-```
-
-<img src="READMEImages/AbortedEvolutionObject.png" width="760">
-
-#### Generation Counts
-
-**`"TotalGenerationsCount"`** returns the largest generation of any edge during the evolution:
-
-```wl
-In[] := WolframModel[{{1, 2}} -> {{1, 3}, {1, 3}, {3, 2}}, {{1, 1}},
- <|"MaxEvents" -> 42|>, "TotalGenerationsCount"]
-Out[] = 5
-```
-
-**`"CompleteGenerationsCount"`** yields the number of generations that are "completely done". That is, no more matches can be made involving this or earlier generations. If the default [evaluation order](#eventorderingfunction) is used, this can only be either the same as `"TotalGenerationsCount"` (if we just finished a step) or one less (if we are in the middle of a step). However, it gets much more interesting if a different event order is used. For a random evolution, for instance, one can get
-
-```wl
-In[] := WolframModel[{{1, 2}} -> {{1, 3}, {1, 3}, {3, 2}}, {{1, 1}},
- <|"MaxEvents" -> 42|>, "EventOrderingFunction" -> "Random"]
-```
-
-<img src="READMEImages/RandomEvolutionObject.png" width="507">
-
-Note, in this case, only one generation is complete, and seven are partial. That happens because the states grow with each generation, so it becomes more likely for a random choice to pick an edge from a later generation. Thus earlier ones are left unevolved.
-
-**`"PartialGenerationsCount"`** is simply a difference of `"TotalGenerationsCount"` and `"CompleteGenerationsCount"`, and **`"GenerationsCount"`** is equivalent to `{"CompleteGenerationsCount", "PartialGenerationsCount"}`.
-
-**`"GenerationComplete"`** takes a generation number as an argument, and gives [`True`](https://reference.wolfram.com/language/ref/True.html) or [`False`](https://reference.wolfram.com/language/ref/False.html) depending on whether that particular generation is complete:
-
-```wl
-In[] := WolframModel[{{1, 2}} -> {{1, 3}, {1, 3}, {3, 2}}, {{1, 1}},
-  <|"MaxEvents" -> 42|>]["GenerationComplete", 5]
-Out[] = False
-```
-
-#### Event Counts
-
-**`"AllEventsCount"`** (aka `"EventsCount"`) returns the overall number of events throughout the evolution (the [`Length`](https://reference.wolfram.com/language/ref/Length.html) of [`"AllEventsList"`](#events)).
-
-**`"GenerationEventsCountList"`** gives the number of events per each generation ([`Length`](https://reference.wolfram.com/language/ref/Length.html) mapped over [`"GenerationEventsList"`](#events)):
-
-```wl
-In[] := WolframModel[{{1, 2}} -> {{1, 3}, {1, 3}, {3, 2}},
- {{1, 1}}, 5, "GenerationEventsCountList"]
-Out[] = {1, 3, 9, 27, 81}
-```
-
-#### Element Count Lists
-
-**`"VertexCountList"`** and **`"EdgeCountList"`** return counts of vertices and edges respectively in each state of [`"StatesList"`](#states). They are useful to see how quickly a particular system grows:
-
-```wl
-In[] := WolframModel[{{1, 2, 3}, {2, 4, 5}} ->
-  {{6, 6, 3}, {2, 6, 2}, {6, 4, 2}, {5, 3, 6}},
- {{1, 1, 1}, {1, 1, 1}}, 10, "VertexCountList"]
-Out[] = {1, 2, 4, 8, 14, 27, 49, 92, 171, 324, 622}
-```
-
-```wl
-In[] := WolframModel[{{1, 2, 3}, {2, 4, 5}} ->
-  {{6, 6, 3}, {2, 6, 2}, {6, 4, 2}, {5, 3, 6}},
- {{1, 1, 1}, {1, 1, 1}}, 10, "EdgeCountList"]
-Out[] = {2, 4, 8, 16, 28, 54, 98, 184, 342, 648, 1244}
-```
-
-#### Final Element Counts
-
-**`FinalDistinctElementsCount`** (aka `"AtomsCountFinal"`) and **`FinalEdgeCount`** (aka `"ExpressionsCountFinal"`) are similar to corresponding [`*List`](#element-count-lists) properties, except we don't have `"FinalVertexCount"` (we should have it and also `"DistinctElementsCountList"`, but they are not currently implemented).
-
-The difference is that [`"VertexCountList"`](#element-count-lists) counts expressions on level 2 in the states whereas `"FinalDistinctElementsCount"` counts all expressions matching `_ ? AtomQ` (on any level). The difference becomes apparent for edges that contain non-trivially nested lists.
-
-For example, consider a rule that performs non-trivial nesting:
-
-```wl
-In[] := WolframModel[<|
-  "PatternRules" -> {{a_}} :> {{a + 1}, {a - 1}, {{a + 2, a - 2}}}|>,
- {{1}}, 7, "VertexCountList"]
-Out[] = {1, 3, 6, 10, 15, 21, 28, 36}
-```
-
-```wl
-In[] := WolframModel[<|"PatternRules" ->
-     {{a_}} :> {{a + 1}, {a - 1}, {{a + 2, a - 2}}}|>,
-   {{1}}, #, "FinalDistinctElementsCount"] & /@ Range[0, 7]
-Out[] = {1, 4, 9, 13, 17, 21, 25, 29}
-```
-
-To understand why this is happening, consider the state after one step:
-
-```wl
-In[] := WolframModel[<|
-  "PatternRules" -> {{a_}} :> {{a + 1}, {a - 1}, {{a + 2, a - 2}}}|>,
- {{1}}, 1, "FinalState"]
-Out[] = {{2}, {0}, {{3, -1}}}
-```
-
-This state has 3 vertices (distinct level-2 expressions): `2`, `0`, and `{3, -1}`, but 4 atoms: `2`, `0`, `3`, and `-1`. This distinction does not usually come up in our models since vertices and atoms are usually the same things, but it is significant in exotic cases like this.
-
-#### Total Element Counts
-
-**`"AllEventsDistinctElementsCount"`** (aka `"AtomsCountTotal"`) and **`"AllEventsEdgesCount"`** (aka `"ExpressionsCountTotal"`) are similar to [`"FinalDistinctElementsCount"`](#final-element-counts) and [`"FinalEdgeCount"`](#final-element-counts), except they count atoms and edges throughout the entire evolution instead of just in the final step.
-
-For instance,
-
-```wl
-In[] := WolframModel[{{1, 2, 3}, {2, 4, 5}} ->
-  {{6, 6, 3}, {2, 6, 2}, {6, 4, 2}, {5, 3, 6}},
- {{1, 1, 1}, {1, 1, 1}}, 10,
- {"AllEventsDistinctElementsCount", "AllEventsEdgesCount"}]
-Out[] = {622, 2486}
-```
-
-#### Rules
-
-**`"Rules"`** just stores the rules in the same way they were entered as an input to `WolframModel`:
-
-```wl
-In[] := WolframModel[<|"PatternRules" ->
-    {{a_}} :> {{a + 1}, {a - 1}, {{a + 2, a - 2}}}|>,
-  {{1}}, 1]["Rules"]
-Out[] = <|"PatternRules" -> {{a_}} :> {{a + 1}, {a - 1}, {{a + 2, a - 2}}}|>
-```
-
-This is useful for display in the information box of the evolution object, and if one needs to reproduce an evolution object, the input for which is no longer available.
-
-#### Version
-
-**`"Version"`** returns the version of the data structure used in the evolution object. It will always be the same for the same version of *SetReplace*:
-
-```wl
-In[] := WolframModel[1 -> 2, {1}]["Version"]
-Out[] = 2
-```
-
-Objects are automatically converted to the latest version when they are encountered by the newer version of *SetReplace*.
-
-### Options
-
-["VertexNamingFunction"](#vertexnamingfunction) | ["IncludePartialGenerations"](#includepartialgenerations) | ["IncludeBoundaryEvents"](#includeboundaryevents) | [Method](#method) | [TimeConstraint](#timeconstraint) | ["EventOrderingFunction"](#eventorderingfunction) | ["EventSelectionFunction"](#eventselectionfunction) | ["EventDeduplication"](#eventdeduplication)
-
-#### "VertexNamingFunction"
-
-**`"VertexNamingFunction"`** controls the names chosen for vertices, particularly the newly created ones. It can take three values: [`None`](https://reference.wolfram.com/language/ref/None.html), [`Automatic`](https://reference.wolfram.com/language/ref/Automatic.html), and [`All`](https://reference.wolfram.com/language/ref/All.html).
-
-[`None`](https://reference.wolfram.com/language/ref/None.html) does not do anything, the vertices in the initial condition are left as-is, and the newly created vertices use symbol names as, i.e., `Module[{v}, v]` could generate:
-
-```wl
-In[] := WolframModel[{{1, 2}} -> {{1, 3}, {1, 3}, {3, 2}},
- {{v1, v1}}, 2, "StatesList", "VertexNamingFunction" -> None]
-Out[] = {{{v1, v1}}, {{v1, v256479}, {v1, v256479}, {v256479, v1}}, {{v1,
-   v256480}, {v1, v256480}, {v256480, v256479}, {v1, v256481}, {v1,
-   v256481}, {v256481, v256479}, {v256479, v256482}, {v256479,
-   v256482}, {v256482, v1}}}
-```
-
-[`All`](https://reference.wolfram.com/language/ref/All.html) renames all vertices as sequential integers, including the ones in the the initial condition, and including ones manually generated in [pattern rules](#pattern-rules):
-
-```wl
-In[] := WolframModel[{{1, 2}} -> {{1, 3}, {1, 3}, {3, 2}},
- {{v1, v1}}, 2, "StatesList", "VertexNamingFunction" -> All]
-Out[] = {{{1, 1}}, {{1, 2}, {1, 2}, {2, 1}}, {{1, 3}, {1, 3}, {3, 2}, {1,
-   4}, {1, 4}, {4, 2}, {2, 5}, {2, 5}, {5, 1}}}
-```
-
-[`Automatic`](https://reference.wolfram.com/language/ref/Automatic.html) only renames newly created vertices with non-previously-used integers, and leaves the initial condition as-is. It does nothing in the case of [pattern rules](#pattern-rules).
-
-```wl
-In[] := WolframModel[{{1, 2}} -> {{1, 3}, {1, 3}, {3, 2}},
- {{v1, v1}}, 2, "StatesList", "VertexNamingFunction" -> Automatic]
-Out[] = {{{v1, v1}}, {{v1, 1}, {v1, 1}, {1, v1}}, {{v1, 2}, {v1, 2}, {2,
-   1}, {v1, 3}, {v1, 3}, {3, 1}, {1, 4}, {1, 4}, {4, v1}}}
-```
-
-#### "IncludePartialGenerations"
-
-In case partial generations were produced, they can be automatically dropped by setting **`"IncludePartialGenerations"`** to [`False`](https://reference.wolfram.com/language/ref/False.html). Compare for instance
-
-```wl
-In[] := WolframModel[{{1, 2}} -> {{1, 3}, {1, 3}, {3, 2}},
- {{1, 1}}, <|"MaxEvents" -> 42|>]
-```
-
-<img src="READMEImages/EvolutionObjectWithPartialGenerations.png" width="508">
-
-with
-
-```wl
-In[] := WolframModel[{{1, 2}} -> {{1, 3}, {1, 3}, {3, 2}},
- {{1, 1}}, <|"MaxEvents" -> 42|>,
- "IncludePartialGenerations" -> False]
-```
-
-<img src="READMEImages/EvolutionObjectWithDroppedGenerations.png" width="488">
-
-One neat use of this is producing a uniformly random evolution for a complete number of generations:
-
-```wl
-In[] := WolframModel[{{1, 2, 3}, {2, 4, 5}} ->
-  {{6, 6, 3}, {2, 6, 2}, {6, 4, 2}, {5, 3, 6}},
- {{1, 1, 1}, {1, 1, 1}}, <|"MaxEvents" -> 10000|>, "FinalStatePlot",
- "EventOrderingFunction" -> "Random",
- "IncludePartialGenerations" -> False]
-```
-
-<img src="READMEImages/RandomEvolutionPlotWithDroppedGenerations.png" width="478">
-
-#### "IncludeBoundaryEvents"
-
-**`"IncludeBoundaryEvents"`** allows one to include "fake" initial and final events in properties such as [`"ExpressionsEventsGraph"`](#causal-graphs). It does not affect the evolution itself and does not affect the evolution object. It has 4 settings: [`None`](https://reference.wolfram.com/language/ref/None.html), `"Initial"`, `"Final"` and [`All`](https://reference.wolfram.com/language/ref/All.html).
-
-Here is an example of an [`"ExpressionsEventsGraph"`](#causal-graphs) with the initial and final "events" included:
-
-```wl
-In[] := WolframModel[<|"PatternRules" -> {a_, b_} :> a + b|>,
-  {3, 8, 8, 8, 2, 10, 0, 9, 7}, Infinity]["ExpressionsEventsGraph",
- "IncludeBoundaryEvents" -> All,
- VertexLabels -> Placed[Automatic, After]]
-```
-
-<img src="READMEImages/ExpressionsEventsGraphWithBoundaryEvents.png" width="475">
-
-Properties like [`"AllEventsList"`](#events) are affected as well:
-
-```wl
-In[] := WolframModel[<|"PatternRules" -> {a_, b_} :> a + b|>,
- {3, 8, 8, 8, 2, 10, 0, 9, 7}, Infinity, "AllEventsList",
- "IncludeBoundaryEvents" -> "Final"]
-Out[] = {{1, {1, 2} -> {10}}, {1, {3, 4} -> {11}},
- {1, {5, 6} -> {12}}, {1, {7, 8} -> {13}},
- {1, {9, 10} -> {14}}, {1, {11, 12} -> {15}},
- {1, {13, 14} -> {16}}, {1, {15, 16} -> {17}},
- {Infinity, {17} -> {}}}
-```
-
-#### Method
-
-There are two implementations (**`Method`** s) available: one written in Wolfram Language (`Method -> "Symbolic"`), one in C++ (`Method -> "LowLevel"`).
-
-The Wolfram Language implementation permutes the left-hand sides of the rules in all possible ways and uses [`Replace`](https://reference.wolfram.com/language/ref/Replace.html) a specified number of times to perform evolution. This implementation works well for small graphs and small rule inputs, but it slows down with the number of edges in the graph and has exponential complexity in rule size.
-
-The C++ implementation, on the other hand, keeps an index of all possible rule matches and updates it after every replacement. The reindexing algorithm looks only at the local region of the graph close to the rewrite site. Thus time complexity does not depend on the graph size as long as vertex degrees are small. The downside is that it has exponential complexity (both in time and memory) in the vertex degrees. Currently, it also does not work for non-local rules (i.e., rule inputs that do not form a connected hypergraph) and rules that are not hypergraph rules (i.e., pattern rules that have non-trivial nesting or conditions).
-
-The C++ implementation is used by default for supported systems and is particularly useful if:
-
-* Vertex degrees are expected to be small.
-* Evolution needs to be done for a large number of steps `> 100`, it is possible to produce states with up to a million edges or more.
-
-It should not be used, however, if vertex degrees can grow large. For example
-
-```wl
-In[] := AbsoluteTiming[
- WolframModel[{{{0}} -> {{0}, {0}, {0}}, {{0}, {0}, {0}} -> {{0}}},
-  {{0}}, <|"MaxEvents" -> 30|>, Method -> "LowLevel"]]
-```
-
-<img src="READMEImages/SlowLowLevelTiming.png" width="609">
-
-takes almost 10 seconds in C++ implementation, and less than 1/10th of a second in the Wolfram Language implementation:
-
-```wl
-In[] := AbsoluteTiming[
- WolframModel[{{{0}} -> {{0}, {0}, {0}}, {{0}, {0}, {0}} -> {{0}}},
-  {{0}}, <|"MaxEvents" -> 30|>, Method -> "Symbolic"]]
-```
-
-<img src="READMEImages/FastSymbolicTiming.png" width="617">
-
-Wolfram Language implementation should be used if:
-
-* A large number of small rules with unknown behavior needs to be simulated for a small number of steps.
-* Vertex degrees are expected to be large, rules are non-local, or pattern rules with non-trivial nesting or conditions are used.
-
-#### TimeConstraint
-
-**`TimeConstraint`** option allows one to stop the evolution early. If an evolution object is requested, it will return a partial result, otherwise, it will just give [`$Aborted`](https://reference.wolfram.com/language/ref/$Aborted.html):
-
-```wl
-In[] := WolframModel[{{1, 2}} -> {{1, 3}, {1, 3}, {3, 2}},
- {{1, 1}}, Infinity, TimeConstraint -> 1]
-```
-
-<img src="READMEImages/TimeConstrainedEvolutionObject.png" width="565">
-
-#### "EventOrderingFunction"
-
-In many `WolframModel` systems multiple matches are possible at any given step. As an example, two possible replacements are possible in the system below from the initial condition:
-
-```wl
-In[] := WolframModel[{{1, 2}} -> {{1, 3}, {3, 2}},
- {{1, 2}, {2, 2}}, <|"MaxEvents" -> 1|>, "EventsStatesPlotsList"]
-```
-
-<img src="READMEImages/NonoverlappingEvolutionWithAutomaticOrdering.png" width="513">
-
-```wl
-In[] := WolframModel[{{1, 2}} -> {{1, 3}, {3, 2}},
- {{1, 2}, {2, 2}}, <|"MaxEvents" -> 1|>, "EventsStatesPlotsList",
- "EventOrderingFunction" -> "NewestEdge"]
-```
-
-<img src="READMEImages/NonoverlappingEvolutionWithNewestEdgeOrdering.png" width="513">
-
-In this particular so-called non-overlapping system, the order of replacements does not matter. Regardless of order, the same final state (up to renaming of vertices) is produced for the same fixed number of generations. This will always be the case if there is only a single edge on the left-hand side of the rule:
-
-```wl
-In[] := WolframModel[{{1, 2}} -> {{1, 3}, {1, 3}, {3, 2}},
-   {{1, 2}, {2, 2}}, 3, "FinalStatePlot",
-   "EventOrderingFunction" -> #] & /@ {Automatic, "Random"}
-```
-
-<img src="READMEImages/NonoverlappingRandomEvolutionComparison.png" width="513">
-
-For some systems, however, the order of replacements does matter, and non-equivalent final states would be produced for different orders even if a fixed number of generations is requested:
-
-```wl
-In[] := WolframModel[{{1, 2}, {2, 3}} -> {{4, 2}, {4, 1}, {2, 1}, {3, 4}},
- {{1, 2}, {2, 3}, {3, 4}, {4, 1}}, 5, "FinalStatePlot"]
-```
-
-<img src="READMEImages/OverlappingEvolutionAutomaticOrdering.png" width="478">
-
-```wl
-In[] := WolframModel[{{1, 2}, {2, 3}} -> {{4, 2}, {4, 1}, {2, 1}, {3, 4}},
- {{1, 2}, {2, 3}, {3, 4}, {4, 1}}, 5, "FinalStatePlot",
- "EventOrderingFunction" -> "RuleOrdering"]
-```
-
-<img src="READMEImages/OverlappingEvolutionRuleOrderingOrdering.png" width="478">
-
-In a case like that, it is important to be able to specify the desired evolution order, which is the purpose of the **`"EventOrderingFunction"`** option. `"EventOrderingFunction"` is specified as a list of sorting criteria such as the default `{"LeastRecentEdge", "RuleOrdering", "RuleIndex"}`. Note that most individual sorting criteria are insufficient to distinguish between all available matches. If multiple matches remain after exhausting all sorting criteria, one is chosen uniformly at random (which is why `{}` works as a shorthand for `"Random"`).
-
-Possible sorting criteria are:
-
-* `"OldestEdge"`: greedily select the edge closest to the beginning of the list (which would typically correspond to the oldest edge). Note, the edges within a single-event output are assumed oldest-to-newest left-to-right as written on the right-hand side of the rule. After this criterion, a fixed ***subset*** of edges is guaranteed to be chosen, but different orderings of that subset might be possible (which could allow for multiple non-equivalent matches).
-
-* `"NewestEdge"`: similar to `"OldestEdge"` except edges are chosen from the end of the list rather than from the beginning.
-
-* `"LeastRecentEdge"`: this is similar to `"OldestEdge"`, but instead of greedily choosing the oldest edges, it instead avoids choosing newest ones. The difference is best demonstrated in an example:
-
-    ```wl
-    In[] := WolframModel[{{x, y}, {y, z}} -> {},
-       {{1, 2}, {a, b}, {b, c}, {2, 3}},
-       <|"MaxEvents" -> 1|>, "AllEventsList",
-       "EventOrderingFunction" -> #] & /@ {"OldestEdge",
-      "LeastRecentEdge"}
-    Out[] = {{{1, {1, 4} -> {}}}, {{1, {2, 3} -> {}}}}
-    ```
-
-    Note that in this example `"OldestEdge"` has selected the first and the last edge, whereas `"LeastRecentEdge"`, in an attempt to avoid the most "recent" last edge, has selected the second and the third ones. In this case, similarly to `"OldestEdge"`, a fixed set of edges is guaranteed to be chosen, but potentially in multiple orders.
-
-* `"LeastOldEdge"`: similar to `"LeastRecentEdge"`, but avoids old edges instead of new ones.
-
-    Note that counterintuitively `"OldestEdge"` sorting is not equivalent to the reverse of `"NewestEdge"` sorting, it is equivalent to the reverse of `"LeastOldEdge"`. Similarly, `"NewestEdge"` is the reverse of `"LeastRecentEdge"`.
-
-* `"RuleOrdering"`: similarly to `"OldestEdge"` greedily chooses edges from the beginning of the list, however unlike `"OldestEdge"` which would pick the oldest edge with *any* available matches, it chooses edges in the order the left-hand side of (any) rule is written. The difference is best demonstrated in an example:
-
-    ```wl
-    In[] := WolframModel[{{x, y}, {y, z}} -> {},
-       {{b, c}, {1, 2}, {a, b}, {2, 3}},
-       <|"MaxEvents" -> 1|>, "AllEventsList",
-       "EventOrderingFunction" -> #] & /@ {"OldestEdge", "RuleOrdering"}
-    Out[] = {{{1, {1, 3} -> {}}}, {{1, {2, 4} -> {}}}}
-    ```
-
-    Note how `"RuleOrdering"` has selected the second edge first because it matches the first rule input while the first edge does not.
-
-    In this case, a specific ordered sequence of edges is guaranteed to be matched (including its permutation). However, multiple matches might still be possible if multiple rules exist which match that sequence.
-
-* `"ReverseRuleOrdering"`: as the name suggests, this is just the reverse of `"RuleOrdering"`.
-
-* `"RuleIndex"`: this simply means it attempts to match the first rule first, and only if no matches to the first rule are possible, it goes to the second rule, and so on.
-
-* `"ReverseRuleIndex"`: similar to `"RuleIndex"`, but reversed as the name suggests.
-
-* `"Random"`: selects a single match uniformly at random. It is possible to do that efficiently because the C++ implementation of `WolframModel` (the only one that supports `"EventOrderingFunction"`) keeps track of all possible matches at any point during the evolution. `"Random"` is guaranteed to select a single match, so the remaining sorting criteria are ignored. It can also be omitted because the random event is always chosen if provided sorting criteria are insufficient. The seeding can be controlled with [`SeedRandom`](https://reference.wolfram.com/language/ref/SeedRandom.html). However, the result does depend on your platform (Mac/Linux/Windows) and the specific build (version) of *SetReplace*.
-
-* `"Any"`: the chosen match is undefined. It can select any match, leading to nondeterministic and undefined evolution order. In some cases, it has better performance than "Random".
-
-As a neat example, here is the output of all individual sorting criteria (default sorting criteria are appended to disambiguate):
-
-```wl
-In[] := WolframModel[{{{1, 2}, {1, 3}, {1, 4}} -> {{5, 6}, {6, 7}, {7, 5}, {5,
-         7}, {7, 6}, {6, 5}, {5, 2}, {6, 3}, {7, 4}, {2, 7}, {4, 5}},
-     {{1, 2}, {1, 3}, {1, 4}, {1, 5}} -> {{2, 3}, {3, 4}}},
-    {{1, 1}, {1, 1}, {1, 1}},
-    <|"MaxEvents" -> 30|>,
-    "EventOrderingFunction" -> {#, "LeastRecentEdge", "RuleOrdering",
-      "RuleIndex"}]["FinalStatePlot",
-   PlotLabel -> #] & /@
- {"OldestEdge", "LeastOldEdge",
-  "LeastRecentEdge", "NewestEdge", "RuleOrdering",
-  "ReverseRuleOrdering", "RuleIndex", "ReverseRuleIndex", "Random", "Any"}
-```
-
-<img src="READMEImages/AllEventOrderingFunctionPlots.png" width="1209">
-
-#### "EventSelectionFunction"
-
-**`EventSelectionFunction`** allows one to evaluate multiway systems.
-Currently, three values are supported, `"GlobalSpacelike"`, `"MultiwaySpacelike"` and `None`.
-
-`"GlobalSpacelike"` is the default, and is the single-way evolution.
-"Spacelike" refers to relationships between expressions, and "global" means each expression is only used once in an
-event, so there is always a global state in which all expressions are pairwise spacelike.
-Note that one can obtain different evolutions in this case depending on [the ordering function](#eventorderingfunction).
-
-`"MultiwaySpacelike"` evolution is the multiway version of `"GlobalSpacelike"`.
-Essentially, it evolves it for all possible ordering functions and combines the result to a single evolution object.
-It achieves that by not disabling expressions after they were used.
-Only spacelike separated expressions are matched for any given event, however, so every individual expression of the
-`"MultiwaySpacelike"` evolution can be obtained with a particular choice of the event ordering function.
-(It does not imply that it can actually be done in *SetReplace* as only few ordering functions are implemented at this
-time.)
-
-For example, consider a system
-
-```wl
-In[] := WolframModel[{{1, 2}, {2, 3}} -> {{1, 3}}, {{1, 2}, {2, 3}, {2, 4}},
-  Infinity]["ExpressionsEventsGraph", VertexLabels -> Automatic]
-```
-
-<img src="READMEImages/GlobalSpacelikeEvolution.png" width="419">
-
-In this example we used the default `"GlobalSpacelike"` selection function, and the evolution terminated after a single
-event, because the expression `{1, 2}` was used, and it could not be reused to be matched with `{2, 4}`.
-However, let's look at what `"EventSelectionFunction" -> "MultiwaySpacelike"` will do:
-
-```wl
-In[] := WolframModel[{{1, 2}, {2, 3}} -> {{1, 3}}, {{1, 2}, {2, 3}, {2, 4}},
-  Infinity,
-  "EventSelectionFunction" -> "MultiwaySpacelike"]["ExpressionsEventsGraph",
- VertexLabels -> Automatic]
-```
-
-<img src="READMEImages/SpacelikeMatching.png" width="478">
-
-In this case, the expression `{1, 2}` was matched twice, which we can also see by looking at its list of destroyer
-events:
-
-```wl
-In[] := WolframModel[{{1, 2}, {2, 3}} -> {{1, 3}},
- {{1, 2}, {2, 3}, {2, 4}}, Infinity, "EdgeDestroyerEventsIndices",
- "EventSelectionFunction" -> "MultiwaySpacelike"]
-Out[] = {{1, 2}, {1}, {2}, {}, {}}
-```
-
-In the previous example, we matched the same expression twice, but every match's inputs were spacelike with each other.
-The `"MultiwaySpacelike"` selection function will not match branchlike or timelike separated expressions, like
-`{1, 2, 3}` and `{1, 2, 4}` here:
-
-```wl
-In[] := WolframModel[{{{1, 2}, {2, 3}} -> {{1, 2, 3}},
-   {{1, 2, 3}, {1, 2, 4}} -> {{1, 2, 3, 4}}},
-  {{1, 2}, {2, 3}, {2, 4}}, Infinity,
-  "EventSelectionFunction" -> "MultiwaySpacelike"]["ExpressionsEventsGraph",
- VertexLabels -> Placed[Automatic, After]]
-```
-
-<img src="READMEImages/NoBranchlikeMatching.png" width="478">
-
-However, `"EventSelectionFunction" -> None` also matches expressions that are branchlike and timelike.
-So, further evolution will be generated in the previous example:
-
-```wl
-In[] := WolframModel[{{{1, 2}, {2, 3}} -> {{1, 2, 3}},
-   {{1, 2, 3}, {1, 2, 4}} -> {{1, 2, 3, 4}}},
-  {{1, 2}, {2, 3}, {2, 4}}, Infinity,
-  "EventSelectionFunction" -> None]["ExpressionsEventsGraph",
- VertexLabels -> Placed[Automatic, After]]
-```
-
-<img src="READMEImages/BranchlikeMatching.png" width="373">
-
-Similarly, it matches timelike expressions `{1, 2}` and `{1, 2, 3}` below:
-
-```wl
-In[] := WolframModel[{{{1, 2}, {2, 3}} -> {{1, 2, 3}},
-   {{1, 2}, {1, 2, 3}} -> {{1, 2, 3, 4}}},
-  {{1, 2}, {2, 3}}, Infinity,
-  "EventSelectionFunction" -> None]["ExpressionsEventsGraph",
- VertexLabels -> Placed[Automatic, After]]
-```
-
-<img src="READMEImages/TimelikeMatching.png" width="247">
-
-Because of this branchlike and timelike matching, branches in `"EventSelectionFunction" -> None` evolution are not
-separated but can "interfere" with one another.
-
-#### "EventDeduplication"
-
-Some rules can match the same set of inputs in different ways.
-For example, consider the rule `{{a, b}, {a, c}} -> {{b, c}}` starting with an initial condition `{{1, 2}, {1, 3}}`.
-There are two possible ways to match it: `<|a -> 1, b -> 2, c -> 3|>` and `<|a -> 1, b -> 3, c -> 2|>`.
-In this case, these matches yield different results, `{2, 3}` and `{3, 2}` respectively:
-
-```wl
-In[] := WolframModel[{{a, b}, {a, c}} -> {{b, c}}, {{1, 2}, {1, 3}},
-  "EventSelectionFunction" ->
-   "MultiwaySpacelike"]["ExpressionsEventsGraph",
- VertexLabels -> Automatic]
-```
-
-<img src="READMEImages/TwoMatchOrdersDifferentOutcomes.png" width="310">
-
-In the case above the outputs are different, however sometimes they are the same (more precisely, isomorphic):
-
-```wl
-In[] := WolframModel[{{a, b}, {a, c}} -> {{b, c}, {c, b}}, {{1, 2}, {1, 3}},
-  "EventSelectionFunction" ->
-   "MultiwaySpacelike"]["ExpressionsEventsGraph",
- VertexLabels -> Automatic]
-```
-
-<img src="READMEImages/TwoMatchOrdersSameOutcome.png" width="478">
-
-**`EventDeduplication`** option can be used in a case like this to combine these two identical events into one:
-
-```wl
-In[] := WolframModel[{{a, b}, {a, c}} -> {{b, c}, {c, b}}, {{1, 2}, {1, 3}},
-  "EventSelectionFunction" -> "MultiwaySpacelike",
-  "EventDeduplication" -> "SameInputSetIsomorphicOutputs"]["ExpressionsEventsGraph",
- VertexLabels -> Automatic]
-```
-
-<img src="READMEImages/TwoIdentifiedMatchOrders.png" width="310">
-
-The outputs of the rule need not be identical, but should be isomorphic with respect to renaming of new atoms:
-
-```wl
-In[] := WolframModel[{{a, b}, {a, c}} -> {{b, d}, {c, d}}, {{1, 2}, {1, 3}},
-  "EventSelectionFunction" -> "MultiwaySpacelike",
-  "EventDeduplication" -> "SameInputSetIsomorphicOutputs"]["ExpressionsEventsGraph",
- VertexLabels -> Automatic]
-```
-
-<img src="READMEImages/TwoIsomorphicMatchOrders.png" width="310">
-
-## WolframModelPlot
-
-[Edge Type](#edge-type) | [GraphHighlight and GraphHighlightStyle](#graphhighlight-and-graphhighlightstyle) | ["HyperedgeRendering"](#hyperedgerendering) | [VertexCoordinateRules](#vertexcoordinaterules) | [VertexLabels](#vertexlabels) | [VertexSize and "ArrowheadLength"](#vertexsize-and-arrowheadlength) | ["MaxImageSize"](#maximagesize) | [Style Options](#style-options) | [Graphics Options](#graphics-options)
-
-**`WolframModelPlot`** (aka `HypergraphPlot`) is a function used to visualize [`WolframModel`](#wolframmodel-and-wolframmodelevolutionobject) states. It treats lists of vertices as ordered hypergraphs, and displays each hyperedge as a polygon with arrows showing the ordering:
-
-```wl
-In[] := WolframModelPlot[{{1, 2, 3}, {3, 4, 5}, {5, 6, 7, 1}}]
-```
-
-<img src="READMEImages/WolframModelPlot.png" width="478">
-
-Edges of any arity can be mixed. The binary edges are displayed as non-filled arrows, and the unary edges are shown as circles around the vertices:
-
-```wl
-In[] := WolframModelPlot[{{1, 2, 3}, {3, 4}, {4, 3}, {4, 5,
-   6}, {1}, {6}, {6}}]
-```
-
-<img src="READMEImages/BinaryAndUnaryEdgesPlot.png" width="478">
-
-Self-loops are shown as convex polygons around the appropriate number of circular arrows:
-
-```wl
-In[] := WolframModelPlot[{{1, 1, 1}, {1, 2, 3}, {3, 4, 4}}]
-```
-
-<img src="READMEImages/SelfLoopsPlot.png" width="478">
-
-Note the difference between a hyper-self-loop and two binary edges pointing in opposite directions:
-
-```wl
-In[] := WolframModelPlot[{{1, 2, 1}, {2, 3}, {3, 2}}]
-```
-
-<img src="READMEImages/HyperSelfLoopDoubleBinaryEdgesComparison.png" width="478">
-
-Multiedges are shown in a darker color (because of overlayed partially transparent polygons), or as separate polygons depending on the layout (and are admittedly sometimes hard to understand):
-
-```wl
-In[] := WolframModelPlot[{{1, 2, 3}, {3, 4, 5}, {3, 4, 5}, {1, 6, 6}, {1, 6,
-   6}}]
-```
-
-<img src="READMEImages/MultiedgesPlot.png" width="478">
-
-`WolframModelPlot` is listable. Multiple hypergraphs can be plotted at the same time:
-
-```wl
-In[] := WolframModelPlot[{{{1, 2, 3}},
-  {{1, 2, 3}, {3, 4, 5}},
-  {{1, 2, 3}, {3, 4, 5}, {5, 6, 7}}}]
-```
-
-<img src="READMEImages/MultiplePlots.png" width="698">
-
-Many [`WolframModel`](#wolframmodel-and-wolframmodelevolutionobject) properties, such as [`"FinalStatePlot"`](#plots-of-states) and [`"EventStatesPlotsList"`](#plots-of-events), use `WolframModelPlot` to produce output. They accept the same set of options, as enumerated below.
-
-### Edge Type
-
-By default, `WolframModelPlot` assumes the hypergraph edges are ordered. It is also possible to treat edges as cyclic instead (i.e., assume [`RotateLeft`](https://reference.wolfram.com/language/ref/RotateLeft.html) and [`RotateRight`](https://reference.wolfram.com/language/ref/RotateRight.html) don't change the edge), in which case `"Cyclic"` should be used as the second argument to `WolframModelPlot`:
-
-```wl
-In[] := WolframModelPlot[{{1, 2, 3}, {3, 4, 5}, {5, 6, 7, 1}}, "Cyclic"]
-```
-
-<img src="READMEImages/CyclicPlot.png" width="478">
-
-### GraphHighlight and GraphHighlightStyle
-
-Vertices and edges can be highlighted with the **`GraphHighlight`** option:
-
-```wl
-In[] := WolframModelPlot[{{1, 2, 3}, {3, 4, 5}, {5, 6, 7, 1}, {7, 8, 2}, {4,
-   9}, {9}}, GraphHighlight -> {{1, 2, 3}, 4, {9}}]
-```
-
-<img src="READMEImages/PlotWithHighlight.png" width="478">
-
-For a hypergraph with multiedges, only the specified number of edges will be highlighted:
-
-```wl
-In[] := WolframModelPlot[{{1, 2, 3}, {1, 2, 3}, {3, 4}, {3, 4}, {3,
-   4}, {4}, {4}}, GraphHighlight -> {{1, 2, 3}, {3, 4}, {3, 4}, {4}}]
-```
-
-<img src="READMEImages/PlotWithMultiedgeHighlight.png" width="478">
-
-The style of the highlight can be specified with **`GraphHighlightStyle`**:
-
-```wl
-In[] := WolframModelPlot[{{1, 2, 3}, {3, 4, 5}, {5, 6, 7, 1}, {7, 8, 2}, {4,
-   9}, {9}}, GraphHighlight -> {{1, 2, 3}, 4, {9}},
- GraphHighlightStyle -> Directive[Darker @ Green, Thick]]
-```
-
-<img src="READMEImages/PlotWithGreenHighlight.png" width="478">
-
-### "HyperedgeRendering"
-
-By default, `WolframModelPlot` represents each hyperedge as a polygon. It is possible instead to drop the polygons (and the vertex layout adjustments that come with them), and simply split each hyperedge into a collection of binary edges by setting **`"HyperedgeRendering"`** to `"Subgraphs"`. This loses information (`{{1, 2}, {2, 3}}` and `{{1, 2, 3}}` would look the same), but might be useful if one does not care to see the separation between hyperedges:
-
-```wl
-In[] := WolframModelPlot[{{1, 2, 3}, {3, 4, 5}, {5, 6, 7, 1}, {7, 8, 2}, {4,
-   9}, {9}}, "HyperedgeRendering" -> "Subgraphs",
- VertexLabels -> Automatic]
-```
-
-<img src="READMEImages/SubgraphsHyperedgeRendering.png" width="478">
-
-### VertexCoordinateRules
-
-It is possible to manually specify some or all coordinates for the vertices:
-
-```wl
-In[] := WolframModelPlot[{{1, 2, 3}, {2, 4, 5}, {2, 6, 7, 8}, {8, 9, 1}},
- VertexCoordinateRules -> {1 -> {0, 0}, 2 -> {1, 0}, 3 -> {0, 1}},
- Axes -> True]
-```
-
-<img src="READMEImages/PlotWithCustomCoordinates.png" width="478">
-
-Unfortunately, due to limitations of [`GraphEmbedding`](https://reference.wolfram.com/language/ref/GraphEmbedding.html), specifying coordinates of two or more vertices breaks the scaling of distances. As a result, vertices and arrowheads might appear too small or too large and need to be manually adjusted. This might also affect [`RulePlot`](#ruleplot-of-wolframmodel) in some cases.
-
-```wl
-In[] := WolframModelPlot[{{1, 2, 3}, {2, 4, 5}, {2, 6, 7, 8}, {8, 9, 1}},
- VertexCoordinateRules -> {1 -> {0, 0}, 2 -> {1, 0}}]
-```
-
-<img src="READMEImages/IncorrectlyScaledPlot.png" width="466">
-
-```wl
-In[] := WolframModelPlot[{{1, 2, 3}, {2, 4, 5}, {2, 6, 7, 8}, {8, 9, 1}},
- VertexCoordinateRules -> {1 -> {0, 0}, 2 -> {1, 0}},
- VertexSize -> 0.03, "ArrowheadLength" -> 0.06]
-```
-
-<img src="READMEImages/PlotWithCompensatedScale.png" width="448">
-
-### VertexLabels
-
-`"VertexLabels" -> Automatic` displays labels for vertices, similar to [`GraphPlot`](https://reference.wolfram.com/language/ref/GraphPlot.html):
-
-```wl
-In[] := WolframModelPlot[{{1, 2, 3}, {2, 4, 5}, {2, 6, 7, 8}, {8, 9, 1}},
- VertexLabels -> Automatic]
-```
-
-<img src="READMEImages/PlotWithVertexLabels.png" width="478">
-
-### VertexSize and "ArrowheadLength"
-
-The size of vertices and the length of arrowheads (in the internal graphics units), can be adjusted with **`VertexSize`** and **`"ArrowheadLength"`** options respectively:
-
-```wl
-In[] := WolframModelPlot[{{1, 2, 3, 4}, {1, 5, 6}, {2, 7, 8}, {4, 6, 9}},
- VertexSize -> 0.1, "ArrowheadLength" -> 0.3]
-```
-
-<img src="READMEImages/PlotWithCustomElementSizes.png" width="478">
-
-Note that unlike [`GraphPlot`](https://reference.wolfram.com/language/ref/GraphPlot.html), both vertices and arrowheads have a fixed size relative to the layout (in fact, the arrowheads are drawn manually as polygons). This fixed size implies that they scale proportionally when the image is resized, and do not overlay/disappear for tiny/huge graphs or image sizes.
-
-These options can also be used to get rid of vertices and arrowheads altogether:
-
-```wl
-In[] := WolframModelPlot[{{1, 2, 3}, {3, 4, 5}, {5, 6, 7}, {7, 8, 9}, {9, 10,
-   1}}, "Cyclic", "ArrowheadLength" -> 0, VertexSize -> 0,
- VertexStyle -> Transparent]
-```
-
-<img src="READMEImages/PlotWithNoArrowsAndVertices.png" width="478">
-
-As a neat example, one can even draw unordered hypergraphs:
-
-```wl
-In[] := WolframModelPlot[{{1, 2, 2}, {2, 3, 3}, {3, 1, 1}},
- "ArrowheadLength" -> 0, EdgeStyle -> <|{_, _, _ ..} -> Transparent|>,
-  "EdgePolygonStyle" -> <|{_, _, _ ..} ->
-    Directive[Hue[0.63, 0.66, 0.81], Opacity[0.1],
-     EdgeForm[Directive[Hue[0.63, 0.7, 0.5], Opacity[0.7]]]]|>]
-```
-
-<img src="READMEImages/UnorderedPlot.png" width="478">
-
-### "MaxImageSize"
-
-**`"MaxImageSize"`** allows one to specify the image size while allowing for automatic reduction for very small hypergraphs. To demonstrate that, consider the difference:
-
-```wl
-In[] := WolframModelPlot[{{{1}}, {{1, 1}}, {{1, 2, 3}}},
- "MaxImageSize" -> 100]
-```
-
-<img src="READMEImages/PlotWithMaxImageSize.png" width="254">
-
-```wl
-In[] := WolframModelPlot[{{{1}}, {{1, 1}}, {{1, 2, 3}}}, ImageSize -> 100]
-```
-
-<img src="READMEImages/PlotWithImageSize.png" width="457">
-
-### Style Options
-
-There are four styling options: `PlotStyle`, `VertexStyle`, `EdgeStyle` and `"EdgePolygonStyle"`.
-
-**`PlotStyle`** controls the overall style for everything, `VertexStyle` and `EdgeStyle` inherit from it:
-
-```wl
-In[] := WolframModelPlot[{{1, 2, 3}, {3, 4, 5}, {5, 6, 7, 1}, {7, 8, 2}, {4,
-   9}, {9}}, PlotStyle -> Directive[Blue, Dotted]]
-```
-
-<img src="READMEImages/PlotWithCustomPlotStyle.png" width="478">
-
-**`VertexStyle`** works similar to [`GraphPlot`](https://reference.wolfram.com/language/ref/GraphPlot.html):
-
-```wl
-In[] := WolframModelPlot[{{1, 2, 3}, {3, 4, 5}, {5, 6, 7, 1}, {7, 8, 2}, {4,
-   9}, {9}}, PlotStyle -> Directive[Blue, Dotted], VertexStyle -> Red]
-```
-
-<img src="READMEImages/PlotWithCustomVertexStyle.png" width="478">
-
-**`EdgeStyle`** controls edge lines, and `"EdgePolygonStyle"` inherits from it (automatically adding transparency):
-
-```wl
-In[] := WolframModelPlot[{{1, 2, 3}, {3, 4, 5}, {5, 6, 7, 1}, {7, 8, 2}, {4,
-   9}, {9}}, PlotStyle -> Directive[Blue, Dotted], VertexStyle -> Red,
-  EdgeStyle -> Darker @ Green]
-```
-
-<img src="READMEImages/PlotWithCustomEdgeStyle.png" width="478">
-
-Finally, **`"EdgePolygonStyle"`** controls the hyperedge polygons:
-
-```wl
-In[] := WolframModelPlot[{{1, 2, 3}, {3, 4, 5}, {5, 6, 7, 1}, {7, 8, 2}, {4,
-   9}, {9}}, PlotStyle -> Directive[Blue, Dotted], VertexStyle -> Red,
-  EdgeStyle -> Darker @ Green,
- "EdgePolygonStyle" ->
-  Directive[Lighter[Green, 0.9], EdgeForm[Dotted]]]
-```
-
-<img src="READMEImages/PlotWithCustomEdgePolygonStyle.png" width="478">
-
-It is possible to specify styles separately for each edge and vertex. Vertex styles are specified in the same order as `Union @* Catenate` evaluated on the list of edges:
-
-```wl
-In[] := WolframModelPlot[{{1, 2, 3}, {3, 4, 5}, {5, 6, 7, 1}, {7, 8, 2}, {4,
-   9}, {9}}, EdgeStyle -> ColorData[97] /@ Range[6],
- VertexStyle -> ColorData[98] /@ Range[9]]
-```
-
-<img src="READMEImages/PlotWithElementwiseStyles.png" width="478">
-
-Alternatively, one can specify different styles for different patterns of elements. In this case, styles are specified as [`Association`](https://reference.wolfram.com/language/ref/Association.html)s with patterns for keys. This can be used to, for example, differently color edges of different arities:
-
-```wl
-In[] := WolframModelPlot[WolframModel[{{1, 2, 3}, {4, 5, 6}, {2, 5}, {5, 2}} ->
-   {{7, 1, 8}, {9, 3, 10}, {11, 4, 12}, {13, 6, 14}, {7, 13}, {13,
-     7}, {8, 10}, {10, 8}, {9, 11}, {11, 9}, {12, 14}, {14, 12}},
-  {{1, 2, 3}, {4, 5, 6}, {1, 4}, {4, 1}, {2, 5}, {5, 2}, {3, 6}, {6,
-    3}}, 6, "FinalState"],
- EdgeStyle -> <|{_, _} -> Darker @ Green, {_, _, _} -> Darker @ Red|>]
-```
-
-<img src="READMEImages/PlotWithAritywiseStyles.png" width="478">
-
-### Graphics Options
-
-All [`Graphics`](https://reference.wolfram.com/language/ref/Graphics.html) options are supported as well, such as [`Background`](https://reference.wolfram.com/language/ref/Background.html), [`PlotRange`](https://reference.wolfram.com/language/ref/PlotRange.html), [`Axes`](https://reference.wolfram.com/language/ref/Axes.html), etc.:
-
-```wl
-In[] := WolframModelPlot[WolframModel[{{1, 2}} -> {{1, 3}, {1, 3}, {3, 2}},
-  {{1, 2}, {2, 3}, {3, 1}}, 7, "FinalState"], Background -> Black,
- PlotStyle -> White, GridLines -> Automatic,
- PlotRange -> {{30, 50}, {20, 40}}, Axes -> True]
-```
-
-<img src="READMEImages/PlotOfHypergraphFragment.png" width="478">
-
-## RulePlot of WolframModel
-
-**`RulePlot`** can be used to get a [`WolframModelPlot`](#wolframmodelplot)-based visual representation of hypergraph substitution rules:
-
-```wl
-In[] := RulePlot[WolframModel[{{1, 2}, {1, 2}} ->
-   {{3, 2}, {3, 2}, {2, 1}, {1, 3}}]]
-```
-
-<img src="READMEImages/RulePlot.png" width="429">
-
-The shared elements between rule sides (vertices `1` and `2` in the example above) are put at the same positions in the `RulePlot` and highlighted in a darker shade of blue. Shared edges are highlighted as well:
-
-```wl
-In[] := RulePlot[WolframModel[{{1, 2, 3}} -> {{1, 2, 3}, {3, 4, 5}}]]
-```
-
-<img src="READMEImages/RulePlotWithSharedEdges.png" width="429">
-
-Multiple rules can be plotted:
-
-```wl
-In[] := RulePlot[WolframModel[{{{1, 1, 2}} ->
-    {{2, 2, 1}, {2, 3, 2}, {1, 2, 3}},
-   {{1, 2, 1}, {3, 4, 2}} -> {{4, 3, 2}}}]]
-```
-
-<img src="READMEImages/MultipleRulesPlot.png" width="808">
-
-Sometimes an incorrectly scaled layout might be produced due to the issue discussed above in [`VertexCoordinateRules`](#vertexcoordinaterules):
-
-```wl
-In[] := RulePlot[WolframModel[{{1, 2}, {1, 3}, {1, 4}} ->
-   {{2, 2}, {2, 2}, {2, 5}, {3, 2}}]]
-```
-
-<img src="READMEImages/IncorrectlyScaledRulePlot.png" width="429">
-
-`VertexCoordinateRules` can be used in that case to specify the layout manually:
-
-```wl
-In[] := RulePlot[WolframModel[{{1, 2}, {1, 3}, {1, 4}} ->
-   {{2, 2}, {2, 2}, {2, 5}, {3, 2}}],
- VertexCoordinateRules -> {1 -> {0, 0}, 2 -> {1, 0}, 3 -> {0, 1},
-   4 -> {-1, 0}, 5 -> {2, 1}}]
-```
-
-<img src="READMEImages/RulePlotWithCustomCoordinates.png" width="429">
-
-Some of the [`WolframModelPlot`](#wolframmodelplot) options are supported, specifically [`GraphHighlightStyle`](#graphhighlight-and-graphhighlightstyle), [`"HyperedgeRendering"`](#hyperedgerendering), [`VertexCoordinateRules`](#vertexcoordinaterules), [`VertexLabels`](#vertexlabels), [`VertexSize`, `"ArrowheadLength"`](#vertexsize-and-arrowheadlength), and [style options](#style-options). `"EdgeType"` is supported as an option instead of [the second argument](#edge-type) like in [`WolframModelPlot`](#wolframmodelplot).
-
-There are also two additional `RulePlot`-specific style options. **`Spacings`** controls the amount of empty space between the rule parts and the frame (or the space where the frame would be if it's not shown):
-
-```wl
-In[] := RulePlot[WolframModel[{{{1, 2}} -> {{1, 3}, {1, 3}, {3, 2}},
-   {{1, 2}, {1, 2}} -> {{1, 3}, {3, 2}}}], Spacings -> 0.03]
-```
-
-<img src="READMEImages/RulePlotWithSmallSpacings.png" width="747">
-
-**`"RulePartsAspectRatio"`** is used to control the aspect ratio of rule sides. As an example, it can be used to force rule parts to be square:
-
-```wl
-In[] := RulePlot[WolframModel[{{1, 2}} -> {{1, 3}, {1, 3}, {3, 2}}],
- "RulePartsAspectRatio" -> 1]
-```
-
-<img src="READMEImages/SquareRulePlot.png" width="429">
-
-## Utility Functions
-
-[HypergraphToGraph](#hypergraphtograph) | [IndexHypergraph](#indexhypergraph) | [Subhypergraph](#subhypergraph) | [WolframModelRuleValue](#wolframmodelrulevalue) | [GeneralizedGridGraph](#generalizedgridgraph) | [HypergraphAutomorphismGroup](#hypergraphautomorphismgroup) | [HypergraphUnifications](#hypergraphunifications) | [WolframPhysicsProjectStyleData](#wolframphysicsprojectstyledata) | [Build Data](#build-data)
-
-### HypergraphToGraph
-
-**`HypergraphToGraph`** converts a hypergraph to a [`Graph`](https://reference.wolfram.com/language/ref/Graph.html) object. There are (currently) 3 ways to perform this transformation:
-
-#### **"DirectedDistancePreserving"**
-
-Convert a hypergraph to a directed graph with the same distance matrix:
-
-```wl
-In[]:= HypergraphToGraph[
-  {{x, x, y, z}, {z, w}},
-  "DirectedDistancePreserving",
-  VertexLabels -> Automatic,
-  GraphLayout -> "SpringElectricalEmbedding"]
-```
-
-<img src="READMEImages/HypergraphToGraphDirectedDistancePreserving.png" width="478">
-
-#### **"UndirectedDistancePreserving"**
-
-Convert a hypergraph to an undirected graph with the same distance matrix, that is, each hyperedge is mapped to a complete subgraph:
-
-```wl
-In[]:= HypergraphToGraph[
-  {{x, x, y, z}, {z, w}},
-  "UndirectedDistancePreserving",
-  VertexLabels -> Automatic,
-  GraphLayout -> "SpringElectricalEmbedding"]
-```
-
-<img src="READMEImages/HypergraphToGraphUndirectedDistancePreserving.png" width="478">
-
-#### **"StructurePreserving"**
-
-Convert a hypergraph to a graph by preserving its structure:
-
-```wl
-In[]:= HypergraphToGraph[
-  {{x, x, y, z}, {z, w}},
-  "StructurePreserving",
-  VertexLabels -> Automatic]
-```
-
-<img src="READMEImages/HypergraphToGraphStructurePreserving.png" width="352">
-
-It is important to mention that this conversion does not lose any information, and it is possible to unambiguously retrieve the original hypergraph from the resulting [`Graph`](https://reference.wolfram.com/language/ref/Graph.html):
-
-```wl
-fromStructurePreserving[graph_Graph] := Values @ KeySort @ Join[
-  GroupBy[Sort @ EdgeList[graph, DirectedEdge[_, {"Vertex", _}]], #[[1, 2]] & -> (#[[2, 2]] &)],
-  AssociationMap[{} &, VertexList[graph, {"Hyperedge", _, 0}][[All, 2]]]]
-
-In[]:= {{x, x, y, z}, {}, {z, w}} === fromStructurePreserving @ HypergraphToGraph[
-  {{x, x, y, z}, {}, {z, w}}, "StructurePreserving"]
-Out[]= True
-```
-
-### IndexHypergraph
-
-**`IndexHypergraph`** replaces the vertices of the hypergraph by its vertex indices:
-
-```wl
-In[]:= IndexHypergraph[{{x, y, z}, {w, y}, {z, {x}, {{y}}}}]
-Out[]= {{2, 3, 4}, {1, 3}, {4, 5, 6}}
-```
-
-Replace the vertices with integers starting from -10:
-
-```wl
-In[]:= IndexHypergraph[{{x, y, z}, {w, y}, {z, {x}, {{y}}}}, -10]
-Out[]= {{-9, -8, -7}, {-10, -8}, {-7, -6, -5}}
-```
-
-### Subhypergraph
-
-**`Subhypergraph`** is a small utility function that selects hyperedges that only contain vertices from the requested list:
-
-```wl
-In[]:= Subhypergraph[{{1, 1, 1}, {1, 2}, {2, 3, 3}, {2, 3, 4}}, {2, 3, 4}]
-Out[]= {{2, 3, 3}, {2, 3, 4}}
-```
-**`WeakSubhypergraph`** is the weak version of the previous function, where hyperedges are selected if they contain any vertex from the requested list:
-
-```wl
-In[]:= WeakSubhypergraph[{{1, 1}, {2, 3}, {3, 4, 4}}, {1, 3}]
-Out[]= {{1, 1}, {2, 3}, {3, 4, 4}}
-```
-
-### WolframModelRuleValue
-
-[Transformation Count](#transformation-count) | [Arity](#arity) | [Node Counts](#node-counts) | [Connectedness](#connectedness)
-
-**`WolframModelRuleValue`** computes simple properties of rules, which can be determined without running the evolution. Only anonymous (not pattern) rules are supported at the moment. The full list of supported properties can be obtained with **`$WolframModelRuleProperties`**:
-
-```wl
-In[] := $WolframModelRuleProperties
-Out[] = {"ConnectedInput", "ConnectedInputOutputUnion", "ConnectedOutput",
-  "MaximumArity", "NodeCounts", "NodesDroppedAdded", "Signature",
-  "TraditionalSignature", "TransformationCount"}
-```
-
-#### Transformation Count
-
-**`TransformationCount`** is a very simple property that returns the number of rules in the system:
-
-```wl
-In[] := WolframModelRuleValue[{{{1, 1, 2}} -> {{2, 2, 1}, {2, 3, 2}, {1, 2,
-     3}},
-  {{1, 2, 1}, {3, 4, 2}} -> {{4, 3, 2}}}, "TransformationCount"]
-Out[] = 2
-```
-
-#### Arity
-
-Arity is the length of an edge. The maximum length of any edge in the rules can be determined with **`MaximumArity`**:
-
-```wl
-In[] := WolframModelRuleValue[{{1, 2, 3}, {4, 5, 6}, {2, 5}, {5, 2}} ->
-  {{7, 1, 8}, {9, 3, 10}, {11, 4, 12}, {13, 6, 14}, {7, 13}, {13,
-    7}, {8, 10}, {10, 8}, {9, 11}, {11, 9}, {12, 14}, {14,
-    12}}, "MaximumArity"]
-Out[] = 3
-```
-
-For the summary of arities for all edges, one can use **`RuleSignature`**:
-
-```wl
-In[] := WolframModelRuleValue[{{1, 2, 3}, {4, 5, 6}, {2, 5}, {5, 2}} ->
-  {{7, 1, 8}, {9, 3, 10}, {11, 4, 12}, {13, 6, 14}, {7, 13}, {13,
-    7}, {8, 10}, {10, 8}, {9, 11}, {11, 9}, {12, 14}, {14,
-    12}}, "TraditionalSignature"]
-```
-
-<img src="READMEImages/TraditionalSignature.png" width="139">
-
-In this example, there are 2 binary and 2 ternary edges in the input, and 8 binary and 4 ternary edges in the output. The more machine-readable form of this can be obtained with **`Signature`** property:
-
-```wl
-In[] := WolframModelRuleValue[{{1, 2, 3}, {4, 5, 6}, {2, 5}, {5, 2}} ->
-  {{7, 1, 8}, {9, 3, 10}, {11, 4, 12}, {13, 6, 14}, {7, 13}, {13,
-    7}, {8, 10}, {10, 8}, {9, 11}, {11, 9}, {12, 14}, {14,
-    12}}, "Signature"]
-Out[] = {{2, 2}, {2, 3}} -> {{8, 2}, {4, 3}}
-```
-
-#### Node Counts
-
-One can count the vertices involved in the left- and right-hand sides of the rule with **`"NodeCounts"`**. For example, this rule has 5 vertices in the input, and 6 in the output:
-
-```wl
-In[] := WolframModelRuleValue[{{1, 2, 3}, {2, 4, 5}} -> {{5, 6, 1}, {6, 4,
-    2}, {4, 5, 3}}, "NodeCounts"]
-Out[] = 5 -> 6
-```
-
-**`NodesDroppedAdded`** gives the counts of vertices that appear only on the left- and right-hand sides of the rule. Here for example, the first rule creates a vertex, and the second rule drops a vertex:
-
-```wl
-In[] := WolframModelRuleValue[{{{1, 1, 2}} -> {{2, 2, 1}, {2, 3, 2}, {1, 2,
-     3}},
-  {{1, 2, 1}, {3, 4, 2}} -> {{4, 3, 2}}}, "NodesDroppedAdded"]
-Out[] = {{0, 1}, {1, 0}}
-```
-
-Keep in mind that rule dropping a vertex does not imply this vertex would be deleted from the state, as there may be other edges containing this vertex.
-
-#### Connectedness
-
-There are three types of rule connectedness.
-
-**`ConnectedInput`** checks if the left-hand side of the rule is a connected hypergraph. If it's [`True`](https://reference.wolfram.com/language/ref/True.html), the rule is local, and [`"LowLevel"` implementation](#method) can be used for it:
-
-```wl
-In[] := WolframModelRuleValue[{{1, 2, 3}, {3, 4, 5}} -> {{2, 3, 1}, {4, 3,
-    2}, {5, 6, 7}}, "ConnectedInput"]
-Out[] = True
-```
-
-**`ConnectedOutput`** does the same for the output:
-
-```wl
-In[] := WolframModelRuleValue[{{1, 2, 3}, {3, 4, 5}} -> {{2, 3, 1}, {4, 3,
-    2}, {5, 6, 7}}, "ConnectedOutput"]
-Out[] = False
-```
-
-**`ConnectedInputOutputUnion`** yields [`True`](https://reference.wolfram.com/language/ref/True.html) if the input is connected to the output. Note that it does not require either the input or the output to be connected within themselves, but neither of them can have pieces disconnected from the rest of the rule:
-
-```wl
-In[] := WolframModelRuleValue[{{1, 2, 3}, {3, 4, 5}} -> {{2, 3, 1}, {4, 3,
-    2}, {5, 6, 7}}, "ConnectedInputOutputUnion"]
-Out[] = True
-```
-
-For multiple-rule systems, each rule needs to be connected for these properties to yield [`True`](https://reference.wolfram.com/language/ref/True.html):
-
-```wl
-In[] := WolframModelRuleValue[{{{1, 2}} -> {{1, 3}, {3, 2}},
-  {{1, 2}} -> {{1, 2}, {3, 3}}}, "ConnectedOutput"]
-Out[] = False
-```
-
-### GeneralizedGridGraph
-
-**`GeneralizedGridGraph`** is similar to [`GridGraph`](https://reference.wolfram.com/language/ref/GridGraph.html), but it allows for additional specifiers in each direction of the grid:
-
-```wl
-In[] := GeneralizedGridGraph[{5 -> "Directed", 5 -> "Circular"}]
-```
-
-<img src="READMEImages/GridGraph.png" width="478">
-
-Possible specifiers are `"Directed"` and `"Circular"`, and they can be combined:
-
-```wl
-In[] := GeneralizedGridGraph[{3 -> {"Directed", "Circular"}, 6}]
-```
-
-<img src="READMEImages/DirectedCircularGridGraph.png" width="478">
-
-The same options as [`GridGraph`](https://reference.wolfram.com/language/ref/GridGraph.html) are supported. In addition `"VertexNamingFunction" -> "Coordinates"` names vertices according to their position in a grid:
-
-```wl
-In[] := GeneralizedGridGraph[{4, 5, 2},
- "VertexNamingFunction" -> "Coordinates", VertexLabels -> Automatic]
-```
-
-<img src="READMEImages/GridGraphWithCoordinateNamedVertices.png" width="478">
-
-Finally, it's possible to use different `EdgeStyle` in different directions by specifying it as a list:
-
-```wl
-In[] := GeneralizedGridGraph[{4 -> "Directed", 5, 2},
- "VertexNamingFunction" -> "Coordinates",
- EdgeStyle -> Darker /@ {Red, Green, Blue}]
-```
-
-<img src="READMEImages/GridGraphWithDifferentEdgeStyles.png" width="478">
-
-### HypergraphAutomorphismGroup
-
-**`HypergraphAutomorphismGroup`** does the same thing as [`GraphAutomorphismGroup`](https://reference.wolfram.com/language/ref/GraphAutomorphismGroup.html), but for ordered hypergraphs:
-
-```wl
-In[] := HypergraphAutomorphismGroup[{{1, 2, 3}, {1, 2, 4}}]
-Out[] = PermutationGroup[{Cycles[{{3, 4}}]}]
-```
-
-A more complicated example:
-
-```wl
-In[] := GroupOrder[
- HypergraphAutomorphismGroup[
-  EchoFunction[
-    WolframModelPlot] @ {{1, 2, 3}, {3, 4, 5}, {5, 6, 1}, {1, 7, 3}, {3,
-      8, 5}, {5, 9, 1}}]]
-```
-
-<img src="READMEImages/SymmetricHypergraphPlot.png" width="451">
-
-```wl
-Out[] = 24
-```
-
-### HypergraphUnifications
-
-When considering which matches could potentially exist to a given set of rule inputs, it is often useful to see all possible ways hypergraphs can overlap. **`HypergraphUnifications`** constructs all possible hypergraphs that contain subgraphs matching both of its arguments. The argument-hypergraphs must overlap by at least a single edge. `HypergraphUnifications` identifies vertices to the least extent possible, but it makes some identifications if necessary for matching.
-
-The output format is a list of triples `{unified hypergraph, first argument edge matches, second argument edge matches}`, where the last two elements are associations mapping the edge indices in the input hypergraphs to the edge indices in the unified hypergraph.
-
-As an example, consider a simple case of two adjacent binary edges:
-
-```wl
-In[] := HypergraphUnifications[{{1, 2}, {2, 3}}, {{1, 2}, {2, 3}}]
-Out[] = {{{{3, 1}, {3, 4}, {2, 3}}, <|1 -> 3, 2 -> 1|>, <|1 -> 3, 2 -> 2|>},
- {{{2, 3}, {3, 1}}, <|1 -> 1, 2 -> 2|>, <|1 -> 1, 2 -> 2|>},
- {{{4, 1}, {2, 3}, {3, 4}}, <|1 -> 3, 2 -> 1|>, <|1 -> 2, 2 -> 3|>},
- {{{1, 2}, {2, 1}}, <|1 -> 1, 2 -> 2|>, <|1 -> 2, 2 -> 1|>},
- {{{1, 2}, {3, 4}, {2, 3}}, <|1 -> 1, 2 -> 3|>, <|1 -> 3, 2 -> 2|>},
- {{{1, 3}, {2, 3}, {3, 4}}, <|1 -> 1, 2 -> 3|>, <|1 -> 2, 2 -> 3|>}}
-```
-
-In the first output here `{{{3, 1}, {3, 4}, {2, 3}}, <|1 -> 3, 2 -> 1|>, <|1 -> 3, 2 -> 2|>}`, the graphs are overlapping by a shared edge `{2, 3}`, and two inputs are matched respectively to `{{2, 3}, {3, 1}}` and `{{2, 3}, {3, 4}}`.
-
-All unifications can be visualized with **`HypergraphUnificationsPlot`**:
-
-```wl
-In[] := HypergraphUnificationsPlot[{{1, 2}, {2, 3}}, {{1, 2}, {2, 3}}]
-```
-
-<img src="READMEImages/HypergraphUnificationsPlot.png" width="745">
-
-Vertex labels here show the vertex names in the input graphs to which the unification is matched.
-
-A more complicated example with edges of various arities is
-
-```wl
-In[] := HypergraphUnificationsPlot[{{1, 2, 3}, {4, 5, 6}, {1, 4}},
- {{1, 2, 3}, {4, 5, 6}, {1, 4}}, VertexLabels -> Automatic]
-```
-
-<img src="READMEImages/HypergraphUnificationsPlotWithMultipleArities.png" width="746">
-
-### WolframPhysicsProjectStyleData
-
-**`WolframPhysicsProjectStyleData`** allows one to lookup styles used in various *SetReplace* functions and properties such as [`WolframModelPlot`](#wolframmodelplot) and [`"CausalGraph"`](#causal-graphs).
-
-For example, here is the default style used to draw polygons in [`WolframModelPlot`](#wolframmodelplot):
-
-```wl
-In[] := WolframPhysicsProjectStyleData["SpatialGraph", "EdgePolygonStyle"]
-```
-
-<img src="READMEImages/SpatialGraphEdgePolygonStyle.png" width="437">
-
-The full specification is `WolframPhysicsProjectStyleData[theme, plot type, style element]`, however either the last or the last two elements can be omitted to obtain a full [`Association`](https://reference.wolfram.com/language/ref/Association.html) of styles. The `theme` argument can be omitted to get the result for the default plot theme (only `"Light"` theme is supported at the moment). Here are all styles used in [`"CausalGraph"`](#causal-graphs) for example:
-
-```wl
-In[] := WolframPhysicsProjectStyleData["CausalGraph"]
-```
-
-<img src="READMEImages/CausalGraphStyles.png" width="747">
-
-This function is useful if one needs to produce "fake" example plots using styles consistent with the Wolfram Physics Project.
-
-For graphs composed of only a single type of vertices and edges, there is a short-hand syntax.
-One can get the list of all options that needs to be passed using an `"Options"` property:
-
-```wl
-In[] := WolframPhysicsProjectStyleData["SpatialGraph3D", "Options"]
-```
-
-<img src="READMEImages/SpatialGraph3DOptions.png" width="625">
-
-Alternatively, one can use the `"Function"` property, which would give a function that takes a graph and produces a
-correctly styled graph:
-
-```wl
-In[] := WolframPhysicsProjectStyleData["SpatialGraph3D", "Function"][
- Graph3D[{1 -> 2, 2 -> 3, 3 -> 1, 3 -> 4, 4 -> 1}]]
-```
-
-<img src="READMEImages/FakeStyledSpatialGraph3D.png" width="478">
-
-### Build Data
-
-There are two constants containing information about the build. **`$SetReplaceGitSHA`** is a git SHA of the currently-used version of *SetReplace*:
-
-```wl
-In[] := $SetReplaceGitSHA
-Out[] = "320b91b5ca1d91b9b7890aa181ad457de3e38939"
-```
-
-If the build directory were not clean, it would have "\*" at the end.
-
-**`$SetReplaceBuildTime`** gives a date object of when the paclet was created:
-
-```wl
-In[] := $SetReplaceBuildTime
-```
-
-<img src="READMEImages/BuildTime.png" width="277">
-
-These constants are particularly useful for reporting issues with the code.
-=======
 - [SetReplace\*](Documentation/SymbolsAndFunctions/SetReplace*.md)
 - [ToPatternRules](Documentation/SymbolsAndFunctions/ToPatternRules.md)
 - [WolframModel and WolframModelEvolutionObject](Documentation/SymbolsAndFunctions/WolframModelAndWolframModelEvolutionObject/WolframModelAndWolframModelEvolutionObject.md)
@@ -2431,6 +168,7 @@
 - [RulePlot of WolframModel](Documentation/SymbolsAndFunctions/RulePlotOfWolframModel.md)
 - Utility Functions
   - [IndexHypergraph](Documentation/SymbolsAndFunctions/UtilityFunctions/IndexHypergraph.md)
+  - [HypergraphToGraph](Documentation/SymbolsAndFunctions/UtilityFunctions/HypergraphToGraph.md)
   - [Subhypergraph](Documentation/SymbolsAndFunctions/UtilityFunctions/Subhypergraph.md)
   - [WolframModelRuleValue](Documentation/SymbolsAndFunctions/UtilityFunctions/WolframModelRuleValue.md)
   - [GeneralizedGridGraph](Documentation/SymbolsAndFunctions/UtilityFunctions/GeneralizedGridGraph.md)
@@ -2438,7 +176,6 @@
   - [HypergraphUnifications](Documentation/SymbolsAndFunctions/UtilityFunctions/HypergraphUnifications.md)
   - [WolframPhysicsProjectStyleData](Documentation/SymbolsAndFunctions/UtilityFunctions/WolframPhysicsProjectStyleData.md)
   - [Build Data](Documentation/SymbolsAndFunctions/UtilityFunctions/BuildData.md)
->>>>>>> 024c4cc4
 
 # Physics
 
