--- conflicted
+++ resolved
@@ -2,11 +2,8 @@
   "utilities" -> <|
     "init" -> (
       Global`multisetComplement = SetReplace`PackageScope`multisetComplement;
-<<<<<<< HEAD
       Global`multisetFilterRules = SetReplace`PackageScope`multisetFilterRules;
-=======
       Global`multisetUnion = SetReplace`PackageScope`multisetUnion;
->>>>>>> 8b6c6c48
     ),
     "tests" -> {
       (* multisetComplement *)
@@ -51,22 +48,14 @@
         {1, 1, 3, 5}
       ],
 
-<<<<<<< HEAD
       (* multisetFilterRules *)
 
       VerificationTest[
         multisetFilterRules[{}, {}],
-=======
-      (* multisetUnion *)
-
-      VerificationTest[
-        multisetUnion[],
->>>>>>> 8b6c6c48
         {}
       ],
 
       VerificationTest[
-<<<<<<< HEAD
         multisetFilterRules[{1 -> a}, {}],
         {}
       ],
@@ -124,7 +113,12 @@
       VerificationTest[
         multisetFilterRules[{1 -> a, 2 -> b, 2 -> c, 2 -> d, {3, x} -> e, {3, x} -> f}, {2, 2, {3, x}, {3, x}}],
         {2 -> b, 2 -> c, {3, x} -> e, {3, x} -> f}
-=======
+      ],
+
+      (* multisetUnion *)
+
+      VerificationTest[
+        multisetUnion[],
         multisetUnion[{1, 2, 3}],
         {1, 2, 3}
       ],
@@ -157,7 +151,6 @@
       VerificationTest[
         multisetUnion[{{1, 5}, {1, 4}, {1, 5}, 3, 5}, {{1, 5}, 2, 2, 3, 4}],
         {{1, 5}, {1, 5}, {1, 4}, 3, 5, 2, 2, 4}
->>>>>>> 8b6c6c48
       ]
     }
   |>
